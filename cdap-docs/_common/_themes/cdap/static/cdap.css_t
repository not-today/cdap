--- conflicted
+++ resolved
@@ -528,14 +528,6 @@
 
 div.code.code-tab div.highlight pre {
     margin-top: 0px;
-<<<<<<< HEAD
-}
-
-div.code.code-tab {
-    padding-top: 20px;
-    border-left: 1px solid #ddd;
-}
-=======
     margin-right: 14px;
     margin-left: 14px;
     margin-bottom: 16px;
@@ -551,4 +543,3 @@
 div.tab-contents {
     padding-bottom: 16px;
 }
->>>>>>> 6e95139c
