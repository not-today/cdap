--- conflicted
+++ resolved
@@ -62,9 +62,6 @@
   StatusFactory,
   LoadingIndicator,
   StatusAlertMessage,
-<<<<<<< HEAD
-  PipelineTriggersSidebars
-=======
+  PipelineTriggersSidebars,
   RulesEngineHome
->>>>>>> 6b162b1e
 };