/*
 * Copyright © 2015-2017 Cask Data, Inc.
 *
 * Licensed under the Apache License, Version 2.0 (the "License"); you may not
 * use this file except in compliance with the License. You may obtain a copy of
 * the License at
 *
 * http://www.apache.org/licenses/LICENSE-2.0
 *
 * Unless required by applicable law or agreed to in writing, software
 * distributed under the License is distributed on an "AS IS" BASIS, WITHOUT
 * WARRANTIES OR CONDITIONS OF ANY KIND, either express or implied. See the
 * License for the specific language governing permissions and limitations under
 * the License.
 */

class HydratorPlusPlusTopPanelCtrl {
<<<<<<< HEAD
  constructor($stateParams, HydratorPlusPlusConfigStore, HydratorPlusPlusConfigActions, $uibModal, HydratorPlusPlusConsoleActions, DAGPlusPlusNodesActionsFactory, GLOBALS, myHelpers, HydratorPlusPlusConsoleStore, myPipelineExportModalService, $timeout, $scope, HydratorPlusPlusPreviewStore, HydratorPlusPlusPreviewActions, $interval, myPipelineApi, $state, MyCDAPDataSource, myAlertOnValium, MY_CONFIG, PREVIEWSTORE_ACTIONS, $q, NonStorePipelineErrorFactory, rArtifacts,  $window, MyPipelineStatusMapper) {
=======
  constructor($stateParams, HydratorPlusPlusConfigStore, HydratorPlusPlusConfigActions, $uibModal, HydratorPlusPlusConsoleActions, DAGPlusPlusNodesActionsFactory, GLOBALS, myHelpers, HydratorPlusPlusConsoleStore, myPipelineExportModalService, $timeout, $scope, HydratorPlusPlusPreviewStore, HydratorPlusPlusPreviewActions, $interval, myPipelineApi, $state, MyCDAPDataSource, myAlertOnValium, MY_CONFIG, PREVIEWSTORE_ACTIONS, $q, NonStorePipelineErrorFactory, rArtifacts,  $window, LogViewerStore, LOGVIEWERSTORE_ACTIONS) {
>>>>>>> 1c397f48
    this.consoleStore = HydratorPlusPlusConsoleStore;
    this.myPipelineExportModalService = myPipelineExportModalService;
    this.HydratorPlusPlusConfigStore = HydratorPlusPlusConfigStore;
    this.GLOBALS = GLOBALS;
    this.HydratorPlusPlusConfigActions = HydratorPlusPlusConfigActions;
    this.$uibModal = $uibModal;
    this.HydratorPlusPlusConsoleActions = HydratorPlusPlusConsoleActions;
    this.DAGPlusPlusNodesActionsFactory = DAGPlusPlusNodesActionsFactory;
    this.parsedDescription = this.HydratorPlusPlusConfigStore.getDescription();
    this.myHelpers = myHelpers;
    this.$timeout = $timeout;
    this.PREVIEWSTORE_ACTIONS = PREVIEWSTORE_ACTIONS;
    this.MyPipelineStatusMapper = MyPipelineStatusMapper;
    this.previewStore = HydratorPlusPlusPreviewStore;
    this.previewActions = HydratorPlusPlusPreviewActions;
    this.LOGVIEWERSTORE_ACTIONS = LOGVIEWERSTORE_ACTIONS;
    this.LogViewerStore = LogViewerStore;
    this.$interval = $interval;
    this.myPipelineApi = myPipelineApi;
    this.$state = $state;
    this.dataSrc = new MyCDAPDataSource($scope);
    this.myAlertOnValium = myAlertOnValium;
    this.currentPreviewId = null;
    this.$window = $window;
    this.showRunTimeArguments = false;
    this.viewLogs = false;
    this.$q = $q;
    this.NonStorePipelineErrorFactory = NonStorePipelineErrorFactory;
    this.artifacts = rArtifacts;
    // This is for now run time arguments. It will be a map of macroMap
    // in the future once we get list of macros for a pipeline config.
    this.macrosMap = {};
    this.$stateParams = $stateParams;
    this.setState();
    this.HydratorPlusPlusConfigStore.registerOnChangeListener(this.setState.bind(this));
    this.focusTimeout = null;
    this.timeoutInMinutes = 1;

    if ($stateParams.isClone) {
      this.openMetadata();
    }

    this.currentDraftId = this.HydratorPlusPlusConfigStore.getDraftId();
    if (this.currentDraftId && this.currentDraftId === this.$window.localStorage.getItem('LastDraftId')) {
      this.currentPreviewId = this.$window.localStorage.getItem('LastPreviewId');
    }

    this.isPreviewEnabled = angular.isObject(MY_CONFIG.hydrator) &&
                            MY_CONFIG.hydrator.previewEnabled === true;

    this.previewMode = false;
    this.previewStartTime = null;
    this.displayDuration = {
      minutes: '--',
      seconds: '--'
    };
    this.previewTimerInterval = null;
    this.previewLoading = false;
    this.previewRunning = false;

    let unsub = this.previewStore.subscribe(() => {
      let state = this.previewStore.getState().preview;
      this.previewMode = state.isPreviewModeEnabled;
    });

    $scope.$on('$destroy', () => {
      unsub();
      this.stopPreview();
      this.$interval.cancel(this.previewTimerInterval);
      this.$timeout.cancel(this.focusTimeout);
      this.previewStore.dispatch({ type: this.PREVIEWSTORE_ACTIONS.PREVIEW_RESET });
    });

    // have to add this event handler because the $destroy event here
    // is not triggered on page refresh
    this.$window.onbeforeunload = function() {
      $scope.$destroy();
    };
  }

  setMetadata(metadata) {
    this.state.metadata = metadata;
  }
  setState() {
    this.state = {
      metadata: {
        name: this.HydratorPlusPlusConfigStore.getName(),
        description: this.HydratorPlusPlusConfigStore.getDescription()
      },
      viewSettings: this.myHelpers.objectQuery(this.state, 'viewSettings') || false,
      artifact: this.HydratorPlusPlusConfigStore.getArtifact()
    };
  }

  openMetadata() {
    this.metadataExpanded = true;
    this.invalidName = false;

    this.$timeout.cancel(this.focusTimeout);
    this.focusTimeout = this.$timeout(() => {
      document.getElementById('pipeline-name-input').focus();
    });
  }
  resetMetadata(event) {
    this.setState();
    this.metadataExpanded = false;
    event.preventDefault();
    event.stopPropagation();
  }
  saveMetadata(event) {
    this.HydratorPlusPlusConfigActions.setMetadataInfo(this.state.metadata.name, this.state.metadata.description);
    if (this.state.metadata.description) {
      this.parsedDescription = this.state.metadata.description.replace(/\n/g, ' ');
      this.tooltipDescription = this.state.metadata.description.replace(/\n/g, '<br />');
    } else {
      this.parsedDescription = '';
      this.tooltipDescription = '';
    }
    this.metadataExpanded = false;
    event.preventDefault();
    event.stopPropagation();
  }
  onEnterOnMetadata(event) {
    // Save when user hits ENTER key.
    if (event.keyCode === 13) {
      this.saveMetadata(event);
      this.metadataExpanded = false;
    } else if (event.keyCode === 27) {
      // Reset if the user hits ESC key.
      this.resetMetadata();
    }
  }

  onImport() {
    let fileBrowserClickCB = () => {
      document.getElementById('pipeline-import-config-link').click();
    };
    // This is not using the promise pattern as browsers NEED to have the click on the call stack to generate the click on input[type=file] button programmatically in like line:115.
    // When done in promise we go into the promise ticks and the then callback is called in the next tick which prevents the browser to open the file dialog
    // as a file dialog is opened ONLY when manually clicked by the user OR transferring the click to another button in the same call stack
    // TL;DR Can't open file dialog programmatically. If we need to, we need to transfer the click from a user on a button directly into the input file dialog button.
    this._checkAndShowConfirmationModalOnDirtyState(fileBrowserClickCB);
  }

  onExport() {
    this.DAGPlusPlusNodesActionsFactory.resetSelectedNode();
    let config = angular.copy(this.HydratorPlusPlusConfigStore.getDisplayConfig());
    let exportConfig = this.HydratorPlusPlusConfigStore.getConfigForExport();
    delete exportConfig.__ui__;
    this.myPipelineExportModalService.show(config, exportConfig);
  }
  onSaveDraft() {
    this.HydratorPlusPlusConfigActions.saveAsDraft();
    this.checkNameError();
    this.$window.localStorage.setItem('LastDraftId', this.HydratorPlusPlusConfigStore.getDraftId());
    this.$window.localStorage.setItem('LastPreviewId', this.currentPreviewId);
  }
  checkNameError() {
    let messages = this.consoleStore.getMessages() || [];
    let filteredMessages = messages.filter( message => {
      return ['MISSING-NAME', 'INVALID-NAME'].indexOf(message.type) !== -1;
    });

    this.invalidName = (filteredMessages.length ? true : false);
  }
  onValidate() {
    this.HydratorPlusPlusConsoleActions.resetMessages();
    let isStateValid = this.HydratorPlusPlusConfigStore.validateState(true);
    if (isStateValid) {
      this.HydratorPlusPlusConsoleActions.addMessage([{
        type: 'success',
        content: 'Validation success! Pipeline ' + this.HydratorPlusPlusConfigStore.getName() + ' is valid.'
      }]);
      return;
    }
    this.checkNameError();
  }
  onPublish() {
    this.HydratorPlusPlusConfigActions.publishPipeline();
    this.checkNameError();
  }
  showSettings() {
    this.state.viewSettings = !this.state.viewSettings;
  }

  // PREVIEW
  startTimer() {
    this.previewTimerInterval = this.$interval(() => {
      let duration = (new Date() - this.previewStartTime) / 1000;
      duration = duration >= 0 ? duration : 0;

      let minutes = Math.floor(duration / 60);
      let seconds = Math.floor(duration % 60);
      seconds = seconds < 10 ? '0' + seconds : seconds;
      minutes = minutes < 10 ? '0' + minutes : minutes;

      this.displayDuration = {
        minutes: minutes,
        seconds: seconds
      };
    }, 500);
  }
  stopTimer() {
    this.$interval.cancel(this.previewTimerInterval);
  }

  toggleRuntimeArguments() {
    if (!this.previewRunning) {
      this.showRunTimeArguments = !this.showRunTimeArguments;
    } else {
      this.stopPreview();
    }
  }
  runPreview() {
    this.previewLoading = true;
    this.loadingLabel = 'Starting';
    this.showRunTimeArguments = false;

    this.displayDuration = {
      minutes: '--',
      seconds: '--'
    };

    let params = {
      namespace: this.$state.params.namespace,
      scope: this.$scope
    };

    // GENERATING PREVIEW CONFIG
    // This might/should be extracted out to a factory

    let pipelineConfig = this.HydratorPlusPlusConfigStore.getConfigForExport();
    /**
     *  This is a cheat way for generating preview for the entire pipeline
     **/

    let previewConfig = {
      startStages: [],
      endStages: [],
      runtimeArgs: this.macrosMap
    };

    if (this.state.artifact.name === this.GLOBALS.etlDataPipeline) {
      pipelineConfig.preview = Object.assign({}, previewConfig, {
        'realDatasets' :[],
        'programName' : 'DataPipelineWorkflow',
        'programType': 'Workflow'
      });
    } else if (this.state.artifact.name === this.GLOBALS.etlDataStreams) {
      pipelineConfig.preview = Object.assign({}, previewConfig, {
        'realDatasets' :[],
        'programName' : 'DataStreamsSparkStreaming',
        'programType': 'Spark',
        'timeout': this.timeoutInMinutes
      });
    }
    // Get start stages and end stages
    // Current implementation:
    //    - start stages mean sources
    //    - end stages mean sinks
    angular.forEach(pipelineConfig.config.stages, (node) => {
      if (this.GLOBALS.pluginConvert[node.plugin.type] === 'source') {
        previewConfig.startStages.push(node.name);
      } else if (this.GLOBALS.pluginConvert[node.plugin.type] === 'sink') {
        previewConfig.endStages.push(node.name);
      }
    });
    pipelineConfig.config.preview = previewConfig;

    if (previewConfig.startStages.length === 0 || previewConfig.endStages.length === 0) {
      this.myAlertOnValium.show({
        type: 'danger',
        content: this.GLOBALS.en.hydrator.studio.error.PREVIEW['NO-SOURCE-SINK']
      });
      this.previewLoading = false;
      return;
    }

    this.myPipelineApi.runPreview(params, pipelineConfig).$promise
      .then((res) => {
        this.previewStore.dispatch(
          this.previewActions.setPreviewId(res.application)
        );
        let startTime = new Date();
        this.previewStartTime = startTime;
        this.startTimer();
        this.previewStore.dispatch(
          this.previewActions.setPreviewStartTime(startTime)
        );
        this.currentPreviewId = res.application;
        this.$window.localStorage.setItem('LastDraftId', this.HydratorPlusPlusConfigStore.getDraftId());
        this.$window.localStorage.setItem('LastPreviewId', this.currentPreviewId);
        this.startPollPreviewStatus(res.application);
      }, (err) => {
        this.previewLoading = false;
        this.myAlertOnValium.show({
          type: 'danger',
          content: err.data
        });
      });
  }

  stopPreview() {
    if (!this.currentPreviewId) {
      return;
    }
    let params = {
      namespace: this.$state.params.namespace,
      scope: this.$scope,
      previewId: this.currentPreviewId
    };
    this.previewLoading = true;
    this.loadingLabel = 'Stopping';
    this.stopTimer();
    this.myPipelineApi
        .stopPreview(params, {})
        .$promise
        .then(() => {
          this.previewLoading = false;
          this.previewRunning = false;
        });
  }

  startPollPreviewStatus(previewId) {
    this.previewLoading = false;
    this.previewRunning = true;
    let poll = this.dataSrc.poll({
      _cdapNsPath: '/previews/' + previewId + '/status',
      interval: 5000
    }, (res) => {
<<<<<<< HEAD
      console.log('res called', res);
      let status = this.MyPipelineStatusMapper.lookupDisplayStatus(res.status);
      if (status !== 'Running') {
=======
      if (this.LogViewerStore) {
        this.LogViewerStore.dispatch({
          type: this.LOGVIEWERSTORE_ACTIONS.SET_STATUS,
          payload: {
            status: res.status,
            startTime: res.startTime,
            endTime: res.endTime
          }
        });
      }
      if (res.status !== 'RUNNING' && res.status !== 'STARTED') {
>>>>>>> 1c397f48
        this.stopTimer();
        this.previewRunning = false;
        this.dataSrc.stopPoll(res.__pollId__);
        let pipelinePreviewPlaceholder = 'The preview of the pipeline';
        let pipelineName = this.HydratorPlusPlusConfigStore.getName();
        if (pipelineName.length > 0) {
          pipelinePreviewPlaceholder += ` "${pipelineName}"`;
        }
        if (status === 'Succeeded') {
          this.myAlertOnValium.show({
            type: 'success',
            content: `${pipelinePreviewPlaceholder} has completed successfully.`
          });
        } else if (res.status === 'KILLED_BY_TIMER') {
          // TODO: Remove this when we allow users to specify the timeout
          let minute = this.timeoutInMinutes <= 1 ? 'minute' : 'minutes';
          this.myAlertOnValium.show({
            type: 'success',
            content: `${pipelinePreviewPlaceholder} has completed successfully after ${this.timeoutInMinutes} ${minute}.`
          });
        } else if (res.status === 'STOPPED' || res.status === 'KILLED') {
          this.myAlertOnValium.show({
            type: 'success',
            content: `${pipelinePreviewPlaceholder} was stopped.`
          });
        } else if (status === 'Failed') {
          this.myAlertOnValium.show({
            type: 'danger',
            content: `${pipelinePreviewPlaceholder} has failed. Please check the logs for more information.`
          });
        }
      }
    }, (err) => {
      this.stopTimer();
        this.myAlertOnValium.show({
          type: 'danger',
          content: 'Pipeline preview failed : ' + err
        });
      this.previewRunning = false;
      this.dataSrc.stopPoll(poll.__pollId__);
    });
  }

  togglePreviewMode() {
    this.previewStore.dispatch(
      this.previewActions.togglePreviewMode(!this.previewMode)
    );
  }

  importFile(files) {
    if (files[0].name.indexOf('.json') === -1) {
      this.myAlertOnValium.show({
        type: 'danger',
        content: 'Pipeline configuration should be JSON.'
      });
      return;
    }
    let generateLinearConnections = (config) => {
      let nodes = config.stages;
      let connections = [];
      let i;

      for (i=0; i<nodes.length - 1 ; i++) {
        connections.push({ from: nodes[i].name, to: nodes[i+1].name });
      }
      return connections;
    };

    let isValidArtifact = (importArtifact) => {
      let isVersionExists = [];
      let isScopeExists = [];
      let isNameExists = this.artifacts.filter( artifact => artifact.name === importArtifact.name );
      isVersionExists = isNameExists.filter( artifact => artifact.version === importArtifact.version );
      isScopeExists = isNameExists.filter( artifact => artifact.scope.toUpperCase() === importArtifact.scope.toUpperCase() );
      return {
        name: isNameExists.length > 0,
        version: isVersionExists.length > 0,
        scope: isScopeExists.length > 0
      };
    };

    var reader = new FileReader();
    reader.readAsText(files[0], 'UTF-8');

    reader.onload =  (evt) => {
      var data = evt.target.result;
      var jsonData;
      try {
        jsonData = JSON.parse(data);
      } catch(e) {
        this.myAlertOnValium.show({
          type: 'danger',
          content: 'Syntax Error. Ill-formed pipeline configuration.'
        });
        return;
      }

      let isNotValid = this.NonStorePipelineErrorFactory.validateImportJSON(jsonData);

      if (isNotValid) {
        this.myAlertOnValium.show({
          type: 'danger',
          content: isNotValid
        });
        return;
      }

      if (!jsonData.config.connections) {
        jsonData.config.connections = generateLinearConnections(jsonData.config);
      }

      let validArtifact = isValidArtifact(jsonData.artifact);
      if (!validArtifact.name || !validArtifact.version || !validArtifact.scope) {
        let invalidFields = [];
        if (!validArtifact.name) {
          invalidFields.push('Artifact name');
        } else {
          if (!validArtifact.version) {
            invalidFields.push('Artifact version');
          }
          if (!validArtifact.scope) {
            invalidFields.push('Artifact scope');
          }
        }
        invalidFields = invalidFields.length === 1 ? invalidFields[0] : invalidFields.join(', ');
        this.myAlertOnValium.show({
          type: 'danger',
          content: `Imported pipeline has invalid artifact information: ${invalidFields}.`
        });
      } else {
        if (!jsonData.config.connections) {
          jsonData.config.connections = generateLinearConnections(jsonData.config);
        }
        this.HydratorPlusPlusConfigStore.setState(this.HydratorPlusPlusConfigStore.getDefaults());
        this.$state.go('hydrator.create', { data: jsonData });
      }
    };
  }

  _checkAndShowConfirmationModalOnDirtyState(proceedCb) {
    let goTonextStep = true;
    let isStoreDirty = this.HydratorPlusPlusConfigStore.getIsStateDirty();
    if (isStoreDirty) {
      return this.$uibModal.open({
          templateUrl: '/assets/features/hydrator/templates/create/popovers/canvas-overwrite-confirmation.html',
          size: 'lg',
          backdrop: 'static',
          keyboard: false,
          windowTopClass: 'confirm-modal hydrator-modal center',
          controller: ['$scope', 'HydratorPlusPlusConfigStore', 'HydratorPlusPlusConfigActions', function($scope, HydratorPlusPlusConfigStore, HydratorPlusPlusConfigActions) {
            $scope.isSaving = false;
            $scope.discard = () => {
              goTonextStep = true;
              if (proceedCb) {
                proceedCb();
              }
              $scope.$close();
            };
            $scope.save = () => {
              let pipelineName = HydratorPlusPlusConfigStore.getName();
              if (!pipelineName.length) {
                HydratorPlusPlusConfigActions.saveAsDraft();
                goTonextStep = false;
                $scope.$close();
                return;
              }
              var unsub = HydratorPlusPlusConfigStore.registerOnChangeListener( () => {
                let isStateDirty = HydratorPlusPlusConfigStore.getIsStateDirty();
                // This is solely used for showing the spinner icon until the modal is closed.
                if(!isStateDirty) {
                  unsub();
                  goTonextStep = true;
                  $scope.$close();
                }
              });
              HydratorPlusPlusConfigActions.saveAsDraft();
              $scope.isSaving = true;
            };
            $scope.cancel = () => {
              $scope.$close();
              goTonextStep = false;
            };
          }]
        })
        .closed
        .then(() => {
          return goTonextStep;
        });
    } else {
      if (proceedCb) {
        proceedCb();
      }
      return this.$q.when(goTonextStep);
    }
  }
}

HydratorPlusPlusTopPanelCtrl.$inject = ['$stateParams', 'HydratorPlusPlusConfigStore', 'HydratorPlusPlusConfigActions', '$uibModal', 'HydratorPlusPlusConsoleActions', 'DAGPlusPlusNodesActionsFactory', 'GLOBALS', 'myHelpers', 'HydratorPlusPlusConsoleStore', 'myPipelineExportModalService', '$timeout', '$scope', 'HydratorPlusPlusPreviewStore', 'HydratorPlusPlusPreviewActions', '$interval', 'myPipelineApi', '$state', 'MyCDAPDataSource', 'myAlertOnValium', 'MY_CONFIG', 'PREVIEWSTORE_ACTIONS', '$q', 'NonStorePipelineErrorFactory', 'rArtifacts', '$window', 'LogViewerStore', 'LOGVIEWERSTORE_ACTIONS'];
angular.module(PKG.name + '.feature.hydrator')
  .controller('HydratorPlusPlusTopPanelCtrl', HydratorPlusPlusTopPanelCtrl);<|MERGE_RESOLUTION|>--- conflicted
+++ resolved
@@ -15,11 +15,7 @@
  */
 
 class HydratorPlusPlusTopPanelCtrl {
-<<<<<<< HEAD
-  constructor($stateParams, HydratorPlusPlusConfigStore, HydratorPlusPlusConfigActions, $uibModal, HydratorPlusPlusConsoleActions, DAGPlusPlusNodesActionsFactory, GLOBALS, myHelpers, HydratorPlusPlusConsoleStore, myPipelineExportModalService, $timeout, $scope, HydratorPlusPlusPreviewStore, HydratorPlusPlusPreviewActions, $interval, myPipelineApi, $state, MyCDAPDataSource, myAlertOnValium, MY_CONFIG, PREVIEWSTORE_ACTIONS, $q, NonStorePipelineErrorFactory, rArtifacts,  $window, MyPipelineStatusMapper) {
-=======
   constructor($stateParams, HydratorPlusPlusConfigStore, HydratorPlusPlusConfigActions, $uibModal, HydratorPlusPlusConsoleActions, DAGPlusPlusNodesActionsFactory, GLOBALS, myHelpers, HydratorPlusPlusConsoleStore, myPipelineExportModalService, $timeout, $scope, HydratorPlusPlusPreviewStore, HydratorPlusPlusPreviewActions, $interval, myPipelineApi, $state, MyCDAPDataSource, myAlertOnValium, MY_CONFIG, PREVIEWSTORE_ACTIONS, $q, NonStorePipelineErrorFactory, rArtifacts,  $window, LogViewerStore, LOGVIEWERSTORE_ACTIONS) {
->>>>>>> 1c397f48
     this.consoleStore = HydratorPlusPlusConsoleStore;
     this.myPipelineExportModalService = myPipelineExportModalService;
     this.HydratorPlusPlusConfigStore = HydratorPlusPlusConfigStore;
@@ -32,7 +28,6 @@
     this.myHelpers = myHelpers;
     this.$timeout = $timeout;
     this.PREVIEWSTORE_ACTIONS = PREVIEWSTORE_ACTIONS;
-    this.MyPipelineStatusMapper = MyPipelineStatusMapper;
     this.previewStore = HydratorPlusPlusPreviewStore;
     this.previewActions = HydratorPlusPlusPreviewActions;
     this.LOGVIEWERSTORE_ACTIONS = LOGVIEWERSTORE_ACTIONS;
@@ -350,11 +345,6 @@
       _cdapNsPath: '/previews/' + previewId + '/status',
       interval: 5000
     }, (res) => {
-<<<<<<< HEAD
-      console.log('res called', res);
-      let status = this.MyPipelineStatusMapper.lookupDisplayStatus(res.status);
-      if (status !== 'Running') {
-=======
       if (this.LogViewerStore) {
         this.LogViewerStore.dispatch({
           type: this.LOGVIEWERSTORE_ACTIONS.SET_STATUS,
@@ -366,7 +356,6 @@
         });
       }
       if (res.status !== 'RUNNING' && res.status !== 'STARTED') {
->>>>>>> 1c397f48
         this.stopTimer();
         this.previewRunning = false;
         this.dataSrc.stopPoll(res.__pollId__);
@@ -375,7 +364,7 @@
         if (pipelineName.length > 0) {
           pipelinePreviewPlaceholder += ` "${pipelineName}"`;
         }
-        if (status === 'Succeeded') {
+        if (res.status === 'COMPLETED') {
           this.myAlertOnValium.show({
             type: 'success',
             content: `${pipelinePreviewPlaceholder} has completed successfully.`
@@ -392,7 +381,7 @@
             type: 'success',
             content: `${pipelinePreviewPlaceholder} was stopped.`
           });
-        } else if (status === 'Failed') {
+        } else if (res.status === 'FAILED' || res.status === 'RUN_FAILED') {
           this.myAlertOnValium.show({
             type: 'danger',
             content: `${pipelinePreviewPlaceholder} has failed. Please check the logs for more information.`
