--- conflicted
+++ resolved
@@ -2,11 +2,7 @@
     "artifact": {
         "name": "cdap-data-pipeline",
         "scope": "SYSTEM",
-<<<<<<< HEAD
         "version": "4.0.0-SNAPSHOT"
-=======
-        "version": "3.6.0"
->>>>>>> 3866fee6
     },
     "description": "Training model using Naive-Bayes Classifier",
     "name": "NaiveBayesTrainer",
