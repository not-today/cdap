/*
 * Copyright © 2015 Cask Data, Inc.
 *
 * Licensed under the Apache License, Version 2.0 (the "License"); you may not
 * use this file except in compliance with the License. You may obtain a copy of
 * the License at
 *
 * http://www.apache.org/licenses/LICENSE-2.0
 *
 * Unless required by applicable law or agreed to in writing, software
 * distributed under the License is distributed on an "AS IS" BASIS, WITHOUT
 * WARRANTIES OR CONDITIONS OF ANY KIND, either express or implied. See the
 * License for the specific language governing permissions and limitations under
 * the License.
 */

package co.cask.cdap.templates.etl.realtime.sinks;

import co.cask.cdap.api.annotation.Description;
import co.cask.cdap.api.annotation.Name;
import co.cask.cdap.api.annotation.Plugin;
import co.cask.cdap.api.data.format.StructuredRecord;
import co.cask.cdap.api.dataset.DatasetProperties;
import co.cask.cdap.api.dataset.lib.cube.Cube;
import co.cask.cdap.api.templates.plugins.PluginConfig;
import co.cask.cdap.templates.etl.api.PipelineConfigurer;
import co.cask.cdap.templates.etl.api.realtime.DataWriter;
import co.cask.cdap.templates.etl.api.realtime.RealtimeContext;
import co.cask.cdap.templates.etl.api.realtime.RealtimeSink;
import co.cask.cdap.templates.etl.common.Properties;
import co.cask.cdap.templates.etl.common.StructuredRecordToCubeFact;
import com.google.common.base.Preconditions;

import java.util.Map;

/**
 * A {@link co.cask.cdap.templates.etl.api.realtime.RealtimeSink} that writes data to a {@link Cube} dataset.
 * <p/>
 * This {@link RealtimeCubeSink} takes in {@link co.cask.cdap.api.data.format.StructuredRecord} in, maps it to a
 * {@link co.cask.cdap.api.dataset.lib.cube.CubeFact} using mapping configuration
 * provided with {@link Properties.Cube#MAPPING_CONFIG_PROPERTY} property, and writes it to a {@link Cube}
 * dataset identified by {@link Properties.Cube#NAME} property.
 * <p/>
 * If {@link Cube} dataset does not exist, it will be created using properties provided with this sink. See more
 * information on available {@link Cube} dataset configuration properties at
 * {@link co.cask.cdap.data2.dataset2.lib.cube.CubeDatasetDefinition}.
 * <p/>
 * To configure transformation from {@link co.cask.cdap.api.data.format.StructuredRecord} to a
 * {@link co.cask.cdap.api.dataset.lib.cube.CubeFact} the
 * mapping configuration is required, as per {@link StructuredRecordToCubeFact} documentation.
 */
@Plugin(type = "sink")
@Name("Cube")
@Description("CDAP Cube Dataset Realtime Sink")
public class RealtimeCubeSink extends RealtimeSink<StructuredRecord> {
  private static final String NAME_PROPERTY_DESC = "Name of the Cube dataset. If the Cube does not already exist, " +
    "one will be created.";
  private static final String PROPERTY_RESOLUTIONS_DESC = "Aggregation resolutions. See Cube dataset configuration " +
    "details for more information";
  private static final String MAPPING_CONFIG_PROPERTY_DESC = "The StructuredRecord to CubeFact mapping configuration.";

  /**
   * Config class for RealtimeCube
   */
  public static class RealtimeCubeConfig extends PluginConfig {
    @Description(NAME_PROPERTY_DESC)
    String name;

    @Name(Properties.Cube.PROPERTY_RESOLUTIONS)
    @Description(PROPERTY_RESOLUTIONS_DESC)
    String resProp;

    @Name(Properties.Cube.MAPPING_CONFIG_PROPERTY)
    @Description(MAPPING_CONFIG_PROPERTY_DESC)
    String configAsString;

    public RealtimeCubeConfig(String name, String resProp, String configAsString) {
      this.name = name;
      this.resProp = resProp;
      this.configAsString = configAsString;
    }
  }

  private final RealtimeCubeConfig realtimeCubeConfig;

  public RealtimeCubeSink(RealtimeCubeConfig realtimeCubeConfig) {
    this.realtimeCubeConfig = realtimeCubeConfig;
  }

  private StructuredRecordToCubeFact transform;

  @Override
<<<<<<< HEAD
  public void configurePipeline(ETLStage stageConfig, PipelineConfigurer pipelineConfigurer) {
    String datasetName = realtimeCubeConfig.name;
=======
  public void configurePipeline(PipelineConfigurer pipelineConfigurer) {
    String datasetName = realtimeCubeConfig.name;
    Map<String, String> properties = realtimeCubeConfig.getProperties().getProperties();
>>>>>>> 2870fffb
    Preconditions.checkArgument(datasetName != null && !datasetName.isEmpty(), "Dataset name must be given.");
    pipelineConfigurer.createDataset(datasetName, Cube.class.getName(), DatasetProperties.builder()
      .addAll(properties)
      .build());
  }

  @Override
  public int write(Iterable<StructuredRecord> objects, DataWriter dataWriter) throws Exception {
    Cube cube = dataWriter.getDataset(realtimeCubeConfig.name);
    int count = 0;
    for (StructuredRecord record : objects) {
      cube.add(transform.transform(record));
      count++;
    }
    return count;
  }

  @Override
  public void initialize(RealtimeContext context) throws Exception {
    super.initialize(context);
    Map<String, String> runtimeArguments = context.getPluginProperties().getProperties();
    transform = new StructuredRecordToCubeFact(runtimeArguments);
  }
}<|MERGE_RESOLUTION|>--- conflicted
+++ resolved
@@ -90,14 +90,9 @@
   private StructuredRecordToCubeFact transform;
 
   @Override
-<<<<<<< HEAD
-  public void configurePipeline(ETLStage stageConfig, PipelineConfigurer pipelineConfigurer) {
-    String datasetName = realtimeCubeConfig.name;
-=======
   public void configurePipeline(PipelineConfigurer pipelineConfigurer) {
     String datasetName = realtimeCubeConfig.name;
     Map<String, String> properties = realtimeCubeConfig.getProperties().getProperties();
->>>>>>> 2870fffb
     Preconditions.checkArgument(datasetName != null && !datasetName.isEmpty(), "Dataset name must be given.");
     pipelineConfigurer.createDataset(datasetName, Cube.class.getName(), DatasetProperties.builder()
       .addAll(properties)
