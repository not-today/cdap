--- conflicted
+++ resolved
@@ -26,12 +26,8 @@
 import com.continuuity.gateway.router.RouterModules;
 import com.continuuity.gateway.runtime.GatewayModule;
 import com.continuuity.hive.guice.HiveRuntimeModule;
-<<<<<<< HEAD
-import com.continuuity.hive.inmemory.InMemoryHiveMetastore;
-=======
 import com.continuuity.hive.metastore.HiveMetastore;
 import com.continuuity.hive.metastore.InMemoryHiveMetastore;
->>>>>>> c265a74a
 import com.continuuity.hive.server.HiveServer;
 import com.continuuity.internal.app.services.AppFabricServer;
 import com.continuuity.logging.appender.LogAppenderInitializer;
@@ -80,13 +76,8 @@
   private final LogAppenderInitializer logAppenderInitializer;
   private final InMemoryTransactionService txService;
 
-<<<<<<< HEAD
-  private final InMemoryHiveMetastore hiveMetastore;
-  private final HiveServer hiveServer;
-=======
   private HiveMetastore hiveMetastore;
   private HiveServer hiveServer;
->>>>>>> c265a74a
 
   private ExternalAuthenticationServer externalAuthenticationServer;
   private final DatasetService datasetService;
@@ -111,11 +102,7 @@
 
     streamHttpService = injector.getInstance(StreamHttpService.class);
 
-<<<<<<< HEAD
-    hiveMetastore = injector.getInstance(InMemoryHiveMetastore.class);
-=======
     hiveMetastore = injector.getInstance(HiveMetastore.class);
->>>>>>> c265a74a
     hiveServer = injector.getInstance(HiveServer.class);
 
     boolean securityEnabled = configuration.getBoolean(Constants.Security.CFG_SECURITY_ENABLED);
@@ -169,17 +156,11 @@
     webCloudAppService.startAndWait();
     streamHttpService.startAndWait();
 
-<<<<<<< HEAD
-    // it is important to respect that order: metastore, then HiveServer
-    hiveMetastore.startAndWait();
-    hiveServer.startAndWait();
-=======
     if (hiveMetastore != null && hiveServer != null) {
       // it is important to respect that order: metastore, then HiveServer
       hiveMetastore.startAndWait();
       hiveServer.startAndWait();
     }
->>>>>>> c265a74a
 
     if (externalAuthenticationServer != null) {
       externalAuthenticationServer.startAndWait();
@@ -210,17 +191,12 @@
     }
     zookeeper.stopAndWait();
     logAppenderInitializer.close();
-<<<<<<< HEAD
-    hiveServer.stopAndWait();
-    hiveMetastore.stopAndWait();
-=======
     if (hiveServer != null) {
       hiveServer.stopAndWait();
     }
     if (hiveMetastore != null) {
       hiveMetastore.stopAndWait();
     }
->>>>>>> c265a74a
   }
 
   /**
