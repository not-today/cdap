/*
 * Copyright (c) 2012 Continuuity Inc. All rights reserved.
 */
package com.continuuity.data.engine.hbase;

import com.continuuity.api.data.OperationException;
import com.continuuity.common.conf.CConfiguration;
import com.continuuity.data.operation.StatusCode;
import com.continuuity.data.operation.ttqueue.TTQueueTable;
import com.continuuity.data.operation.ttqueue.TTQueueTableOnHBaseNative;
import com.continuuity.data.table.OrderedVersionedColumnarTable;
import com.continuuity.hbase.ttqueue.HBQConstants;
import com.google.inject.Inject;
import com.google.inject.name.Named;
import org.apache.hadoop.conf.Configuration;
import org.apache.hadoop.hbase.client.HTable;
import org.apache.hadoop.hbase.util.Bytes;

import java.io.IOException;
import java.util.concurrent.ConcurrentSkipListMap;

public class HBaseNativeOVCTableHandle extends HBaseOVCTableHandle {

  private final ConcurrentSkipListMap<byte[], HTable> htables =
<<<<<<< HEAD
    new ConcurrentSkipListMap<byte[],HTable>(Bytes.BYTES_COMPARATOR);

=======
      new ConcurrentSkipListMap<byte[],HTable>(Bytes.BYTES_COMPARATOR);
  
>>>>>>> 8d58fb46
  @Inject
  public HBaseNativeOVCTableHandle(@Named("HBaseOVCTableHandleCConfig")CConfiguration conf,
                                   @Named("HBaseOVCTableHandleHConfig")Configuration hConf) throws IOException {
    super(conf, hConf);
  }

  @Override
  public String getName() {
    return "native";
  }

  @Override
  protected HBaseOVCTable createOVCTable(byte[] tableName) throws OperationException {
    return new HBaseNativeOVCTable(this.hConf, tableName, FAMILY, new HBaseIOExceptionHandler());
  }

  @Override
  public OrderedVersionedColumnarTable createNewTable(byte[] tableName) throws OperationException {
    try {
      createTable(tableName, FAMILY);
      return createOVCTable(tableName);
    } catch (IOException e) {
      exceptionHandler.handle(e);
    }
    return null;
  }

  @Override
  public TTQueueTable getQueueTable(byte[] queueTableName) throws OperationException {
    TTQueueTable queueTable = this.queueTables.get(queueTableName);
    if (queueTable != null) return queueTable;
    HTable table = getHTable(queueOVCTable, HBQConstants.HBQ_FAMILY);

    queueTable = new TTQueueTableOnHBaseNative(table, oracle, conf, hConf);
    TTQueueTable existing = this.queueTables.putIfAbsent(
      queueTableName, queueTable);
    return existing != null ? existing : queueTable;
  }

  @Override
  public TTQueueTable getStreamTable(byte[] streamTableName) throws OperationException {
    TTQueueTable streamTable = this.streamTables.get(streamTableName);
    if (streamTable != null) return streamTable;
    HTable table = getHTable(streamOVCTable, HBQConstants.HBQ_FAMILY);
<<<<<<< HEAD

    streamTable = new TTQueueTableOnHBaseNative(table, oracle, conf, hConf);
    TTQueueTable existing = this.streamTables.putIfAbsent(
      streamTableName, streamTable);
=======
    
    streamTable = new TTQueueTableOnHBaseNative(table, oracle, conf, hConf);
    TTQueueTable existing = this.streamTables.putIfAbsent(
        streamTableName, streamTable);
>>>>>>> 8d58fb46
    return existing != null ? existing : streamTable;
  }

  public HTable getHTable(byte[] tableName, byte[] family) throws OperationException {
    HTable table = this.htables.get(tableName);
    if (table != null) return table;
    try {
      table = createTable(tableName, family);
    } catch (IOException e) {
      throw new OperationException(StatusCode.HBASE_ERROR,
                                   "Error creating table", e);
    }
    HTable existing = this.htables.putIfAbsent(tableName, table);
    return existing != null ? existing : table;
  }

}<|MERGE_RESOLUTION|>--- conflicted
+++ resolved
@@ -22,13 +22,8 @@
 public class HBaseNativeOVCTableHandle extends HBaseOVCTableHandle {
 
   private final ConcurrentSkipListMap<byte[], HTable> htables =
-<<<<<<< HEAD
     new ConcurrentSkipListMap<byte[],HTable>(Bytes.BYTES_COMPARATOR);
 
-=======
-      new ConcurrentSkipListMap<byte[],HTable>(Bytes.BYTES_COMPARATOR);
-  
->>>>>>> 8d58fb46
   @Inject
   public HBaseNativeOVCTableHandle(@Named("HBaseOVCTableHandleCConfig")CConfiguration conf,
                                    @Named("HBaseOVCTableHandleHConfig")Configuration hConf) throws IOException {
@@ -73,17 +68,11 @@
     TTQueueTable streamTable = this.streamTables.get(streamTableName);
     if (streamTable != null) return streamTable;
     HTable table = getHTable(streamOVCTable, HBQConstants.HBQ_FAMILY);
-<<<<<<< HEAD
 
     streamTable = new TTQueueTableOnHBaseNative(table, oracle, conf, hConf);
     TTQueueTable existing = this.streamTables.putIfAbsent(
       streamTableName, streamTable);
-=======
-    
-    streamTable = new TTQueueTableOnHBaseNative(table, oracle, conf, hConf);
-    TTQueueTable existing = this.streamTables.putIfAbsent(
-        streamTableName, streamTable);
->>>>>>> 8d58fb46
+
     return existing != null ? existing : streamTable;
   }
 
