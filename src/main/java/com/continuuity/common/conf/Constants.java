package com.continuuity.common.conf;

/**
 * Constants used by different systems are all defined here.
 */
public class Constants {

  /**
   * The default account id to use
   */
  public static String DEFAULT_ACCOUNT_ID = "demo";

  /**
   * Service names.
   */
  public static final String
    SERVICE_METRICS_COLLECTION_SERVER = "metricscollection";
  public static final String
    SERVICE_METRICS_FRONTEND_SERVER = "metricsfrontend";
  public static final String
      SERVICE_METADATA_SERVER = "metadata";
  @Deprecated
  public static final String
      SERVICE_FLOW_SERVER = "flow-service";
  public static final String
      SERVICE_APPFABRIC_SERVER = "app-fabric-service";

  /**
   * Common across components.
   */
  public static final String CFG_ZOOKEEPER_ENSEMBLE = "zookeeper.quorum";

  // ENG-443 setting for avoiding OOME when telnetd to server port.
  public static final String CFG_MAX_READ_BUFFER = "thrift.max.read.buffer";

  // ENG-440 Connection URL for location used for storing the flows states
  // and history.
  @Deprecated
  public static final String CFG_STATE_STORAGE_CONNECTION_URL =
    "state.storage.connection.url";

  @Deprecated
  public static final String CFG_COMMAND_PORT_ENABLED =
    "command.port.enabled";

  /**
   * Default constants for common
   */
  public static final String DEFAULT_ZOOKEEPER_ENSEMBLE = "localhost:2181";

  // ENG-443 1 MB max read buffer size.
  public static final int DEFAULT_MAX_READ_BUFFER = 1048576;

  // ENG-440 Connection URL for location used for storing the flows states
  // and history.
  public static final String DEFAULT_STATE_STORAGE_CONNECTION_URL =
    "jdbc:hsqldb:mem:flowmanagement?user=sa";

  public static final boolean DEFAULT_COMMAND_PORT_ENABLED = false;

  /**
   * App Fabric Server
   */
  public static final String CFG_APP_FABRIC_SERVER_PORT = "app.server.port";
  public static final String CFG_APP_FABRIC_OUTPUT_DIR  = "app.output.dir";
  public static final String CFG_APP_FABRIC_TEMP_DIR    = "app.temp.dir";

  /**
   * Default.
   */
  public static final int DEFAULT_APP_FABRIC_SERVER_PORT = 45000;

  /**
   * Configuration key names used by resource manager.
   */
  @Deprecated
  public static final String
    CFG_RESOURCE_MANAGER_REMOTE_DIR = "resource.manager.remote.dir";
  @Deprecated
  public static final String
    CFG_RESOURCE_MANAGER_LOCAL_DIR = "resource.manager.local.dir";
  @Deprecated
  public static final String
    CFG_RESOURCE_MANAGER_SERVER_PORT = "resource.manager.server.port";
  @Deprecated
  public static final String
    CFG_RESOURCE_MANAGER_SERVER_THREADS = "resource.manager.server.threads";
  @Deprecated
  public static final String
    CFG_RESOURCE_MANAGER_SERVER_ADDRESS = "resource.manager.server.address";

  /**
   * Defaults for resource manager.
   */
  @Deprecated
  public static final String
    DEFAULT_RESOURCE_MANAGER_LOCAL_DIR = "build/continuuity/flow/manager/local";
  @Deprecated
  public static final String
    DEFAULT_RESOURCE_MANAGER_REMOTE_DIR = "build/continuuity/flow/manager/remote";
  @Deprecated
  public static final String
    DEFAULT_RESOURCE_MANAGER_SERVER_ADDRESS = "0.0.0.0";

  /**
   * Constants used by resource manager.
   */
  public static final String JAR_EXTENSION=".jar";
  public static final String STANDARD_FAR_FLOWS_CONFIG_FILE = "flows.json";
  public static final String MANIFEST_FILE_PATH = "META-INF/MANIFEST.MF";
  public static final int RESOURCE_MANAGER_VERSION_FIND_ATTEMPTS = 10;

  /**
   * Default constants defined for resource manager
   */
  @Deprecated
  public static final int DEFAULT_RESOURCE_MANAGER_SERVER_PORT = 45000;
  @Deprecated
  public static final int DEFAULT_RESOURCE_MANAGER_SERVER_THREADS = 2;


  /**
   * Constants used by Tuple serializer
   */
  @Deprecated
  public static final int MAX_SERDE_BUFFER = 1024 * 1024;

  /**
   * Configuration key names used by flow manager
   */
  @Deprecated
  public static final String CFG_FLOW_MANAGER_SERVER_PORT =
        "flow.manager.server.port";
  @Deprecated
  public static final String CFG_FLOW_MANAGER_SERVER_THREADS =
        "flow.manager.server.threads";
  @Deprecated
  public static final String CFG_FLOW_MANAGER_SERVER_ADDRESS =
        "flow.manager.server.address";


  /**
   * Default constants defined for flow manager.
   */
  @Deprecated
  public static final int DEFAULT_FLOW_MANAGER_SERVER_PORT = 45001;
  @Deprecated
  public static final int DEFAULT_FLOW_MANAGER_SERVER_THREADS = 2;
  @Deprecated
  public static final String DEFAULT_FLOW_MANAGER_SERVER_ADDRESS = "0.0.0.0";


  /**
   * Configuration for Cloud FAR Service.
   */
  @Deprecated
  public static final String
    CFG_RESOURCE_MANAGER_CLOUD_HOST = "resource.manager.cloud.hostname";
  @Deprecated
  public static final String
    CFG_RESOURCE_MANAGER_CLOUD_PORT = "resource.manager.cloud.port";
  @Deprecated
  public static final String
    DEFAULT_RESOURCE_MANAGER_CLOUD_HOST = "localhost";
  @Deprecated
  public static final int
    DEFAULT_RESOURCE_MANAGER_CLOUD_PORT = DEFAULT_RESOURCE_MANAGER_SERVER_PORT;

  /**
   * Configuration for OpenTSDB
   */
  public static final String
    CFG_OPENTSDB_SERVER_ADDRESS = "opentsdb.server.address";
  public static final String
    CFG_OPENTSDB_SERVER_PORT = "opentsdb.server.port";

  /**
   * Defaults for OpenTSDB
   */
  public static final String DEFAULT_OPENTSDB_SERVER_ADDRESS = "localhost";
  public static final int DEFAULT_OPENTSDB_SERVER_PORT = 4242;

  /**
   * Configuration for Metrics collection server
   */
  public static final String
    CFG_METRICS_COLLECTOR_SERVER_ADDRESS
    = "overlord.metrics.collection.server.address";
  public static final String
    CFG_METRICS_COLLECTOR_SERVER_PORT
    = "overlord.metrics.collection.server.port";
  public static final String
    CFG_METRICS_FRONTEND_SERVER_ADDRESS
    = "overlord.metrics.frontend.server.address";
  public static final String
    CFG_METRICS_FRONTEND_SERVER_PORT
    = "overlord.metrics.frontend.server.port";
  public static final String
    CFG_METRICS_FRONTEND_SERVER_THREADS
    = "overlord.metrics.frontend.server.threads";
  public static final String
    CFG_METRICS_CONNECTION_URL = "overlord.metrics.connection.url";
  public static final String
    CFG_METRICS_COLLECTION_FLOW_SYSTEM_PLUGINS
    = "overlord.metrics.processor.plugins.flowsystem";
  public static final String
    CFG_METRICS_COLLECTION_SYSTEM_PLUGINS
    = "overlord.metrics.processor.plugins.system";
  public static final String
    CFG_METRICS_COLLECTION_FLOW_USER_PLUGINS
    = "overlord.metrics.processor.plugins.flowuser";
  public static final String
    CFG_METRICS_COLLECTION_ALLOWED_TIMESERIES_METRICS
    = "overlord.metrics.timeseries.metrics";

  /**
   * Defaults for metrics collection server
   */
  public static final String
    DEFAULT_METRICS_COLLECTOR_SERVER_ADDRESS = "localhost";
  public static final int DEFAULT_METRICS_COLLECTOR_SERVER_PORT = 45003;
  public static final String
    DEFAULT_METRICS_FRONTEND_SERVER_ADDRESS = "localhost";
  public static final int
    DEFAULT_METRICS_FRONTEND_SERVER_PORT = 45002;
  public static final int
    DEFAULT_METRICS_FRONTEND_SERVER_THREADS = 2;
  public static final String
    DEFAULT_METIRCS_CONNECTION_URL = "jdbc:hsqldb:mem:metricsdb?user=sa";
  public static final String
    DEFAULT_METRICS_COLLECTION_ALLOWED_TIMESERIES_METRICS = "processed.count";

  /**
   * Configuration for Metadata service
   */
  public static final String
    CFG_METADATA_SERVER_ADDRESS = "metadata.server.address";
  public static final String
    CFG_METADATA_SERVER_PORT = "metadata.server.port";
  public static final String
    CFG_METADATA_SERVER_THREADS = "metadata.server.threads";

  /**
   * Defaults for metadata service
   */
  public static final String
    DEFAULT_METADATA_SERVER_ADDRESS = "localhost";
  public static final int
    DEFAULT_METADATA_SERVER_PORT = 45004;
  public static final int
    DEFAULT_METADATA_SERVER_THREADS = 2;

  /**
   * Configuration for consolidated overlord service.
   */
  public static final String
    CFG_OVERLORD_SERVER_ADDRESS = "overlord.server.address";
  public static final String
    CFG_OVERLORD_SERVER_PORT = "overlord.server.port";
  public static final String
    CFG_OVERLORD_SERVER_THREADS = "overlord.server.threads";

  /**
   * Defaults for Overlord service
   */
  public static final String
    DEFAULT_OVERLORD_SERVER_ADDRESS = "localhost";
  public static final int
    DEFAULT_OVERLORD_SERVER_PORT = 45005;
  public static final int
    DEFAULT_OVERLORD_SERVER_THREADS = 10;

  /**
   * Config for Log Collection
   */
  public static final String CFG_LOG_COLLECTION_ROOT =
      "log.collection.root";
  public static final String DEFAULT_LOG_COLLECTION_ROOT =
      "data/logs";
  public static final String CFG_LOG_COLLECTION_PORT =
      "log.collection.port";
  public static final int DEFAULT_LOG_COLLECTION_PORT =
      12157;
  public static final String CFG_LOG_COLLECTION_THREADS =
      "log.collection.threads";
  public static final int DEFAULT_LOG_COLLECTION_THREADS =
      10;
  public static final String CFG_LOG_COLLECTION_SERVER_ADDRESS =
      "log.collection.server.address";
  public static final String DEFAULT_LOG_COLLECTION_SERVER_ADDRESS =
      "localhost";

<<<<<<< HEAD
=======
  /**
   * Constants related to Passport
   */
  public final static String CFG_PASSPORT_SERVER_ADDRESS_KEY = "passport.server.address";
  public final static String CFG_PASSPORT_SERVER_PORT_KEY = "passport.server.port";
  public final static String CONTINUUITY_API_KEY_HEADER = "X-Continuuity-ApiKey";
  public final static String CFG_APPFABRIC_ENVIRONMENT = "appfabric.environment";
  public final static String DEFAULT_APPFABRIC_ENVIRONMENT = "devsuite";


>>>>>>> b8aa6c2e
}<|MERGE_RESOLUTION|>--- conflicted
+++ resolved
@@ -290,8 +290,6 @@
   public static final String DEFAULT_LOG_COLLECTION_SERVER_ADDRESS =
       "localhost";
 
-<<<<<<< HEAD
-=======
   /**
    * Constants related to Passport
    */
@@ -301,6 +299,4 @@
   public final static String CFG_APPFABRIC_ENVIRONMENT = "appfabric.environment";
   public final static String DEFAULT_APPFABRIC_ENVIRONMENT = "devsuite";
 
-
->>>>>>> b8aa6c2e
 }