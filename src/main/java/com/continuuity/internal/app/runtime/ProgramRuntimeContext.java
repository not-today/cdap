--- conflicted
+++ resolved
@@ -1,17 +1,10 @@
 package com.continuuity.internal.app.runtime;
 
 import com.continuuity.api.annotation.UseDataSet;
-import com.continuuity.api.common.Bytes;
 import com.continuuity.api.data.DataSet;
 import com.continuuity.api.metrics.Metrics;
 import com.continuuity.app.program.Program;
 import com.continuuity.app.runtime.RunId;
-<<<<<<< HEAD
-import com.continuuity.common.metrics.CMetrics;
-import com.continuuity.common.metrics.MetricType;
-import com.continuuity.data.table.OVCTableHandle;
-=======
->>>>>>> 99eedae1
 import com.google.common.base.Preconditions;
 import com.google.common.base.Throwables;
 import com.google.common.collect.ImmutableMap;
@@ -88,7 +81,6 @@
             setField(injectTo, field, getDataSet(dataset.value()));
           }
           continue;
-
         }
         if (Metrics.class.equals(field.getType())) {
           setField(injectTo, field, getMetrics());
