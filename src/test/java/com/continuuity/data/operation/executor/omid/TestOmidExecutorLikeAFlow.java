package com.continuuity.data.operation.executor.omid;

import static org.junit.Assert.assertEquals;
import static org.junit.Assert.assertFalse;
import static org.junit.Assert.assertTrue;
import static org.junit.Assert.fail;

import java.util.ArrayList;
import java.util.Arrays;
import java.util.List;
import java.util.concurrent.ConcurrentSkipListMap;
import java.util.concurrent.atomic.AtomicBoolean;

import org.apache.hadoop.conf.Configuration;
import org.apache.hadoop.hbase.util.Bytes;
import org.junit.Before;
import org.junit.Test;

import com.continuuity.common.conf.CConfiguration;
import com.continuuity.data.SyncReadTimeoutException;
import com.continuuity.data.operation.CompareAndSwap;
import com.continuuity.data.operation.Increment;
import com.continuuity.data.operation.Read;
import com.continuuity.data.operation.Write;
import com.continuuity.data.operation.executor.BatchOperationResult;
import com.continuuity.data.operation.ttqueue.DequeueResult;
import com.continuuity.data.operation.ttqueue.QueueAck;
import com.continuuity.data.operation.ttqueue.QueueConfig;
import com.continuuity.data.operation.ttqueue.QueueConsumer;
import com.continuuity.data.operation.ttqueue.QueueDequeue;
import com.continuuity.data.operation.ttqueue.QueueEnqueue;
import com.continuuity.data.operation.ttqueue.QueuePartitioner;
import com.continuuity.data.operation.ttqueue.TTQueueTable;
import com.continuuity.data.operation.type.WriteOperation;
import com.continuuity.data.runtime.DataFabricInMemoryModule;
import com.continuuity.data.table.OVCTableHandle;
import com.google.inject.Guice;
import com.google.inject.Injector;

public class TestOmidExecutorLikeAFlow {

  @SuppressWarnings("unused")
  private TimestampOracle timeOracle;

  @SuppressWarnings("unused")
  private TransactionOracle oracle;

  @SuppressWarnings("unused")
  private Configuration conf = new CConfiguration();

  private OmidTransactionalOperationExecutor executor;

  private OVCTableHandle handle;


  private static List<WriteOperation> batch(WriteOperation ... ops) {
    return Arrays.asList(ops);
  }

  @Before
  public void initialize() {
    Injector injector = Guice.createInjector(new DataFabricInMemoryModule());

    timeOracle = injector.getInstance(TimestampOracle.class);
    executor = injector.getInstance(OmidTransactionalOperationExecutor.class);
    oracle = executor.getOracle();
    handle = executor.getTableHandle();
  }

  @Test
  public void testStandaloneSimpleDequeue() throws Exception {

    byte [] queueName = Bytes.toBytes("standaloneDequeue");
    QueueConsumer consumer = new QueueConsumer(0, 0, 1);
    QueueConfig config = new QueueConfig(
        new QueuePartitioner.RandomPartitioner(), true);

    // Queue should be empty
    QueueDequeue dequeue = new QueueDequeue(queueName, consumer, config);
    DequeueResult result = this.executor.execute(dequeue);
    assertTrue(result.isEmpty());

    // Write to the queue
    assertTrue(this.executor.execute(Arrays.asList(new WriteOperation [] {
        new QueueEnqueue(queueName, Bytes.toBytes(1L))
    })).isSuccess());

    // Dequeue entry just written
    dequeue = new QueueDequeue(queueName, consumer, config);
    result = this.executor.execute(dequeue);
    assertTrue(result.isSuccess());
    assertTrue(Bytes.equals(result.getValue(), Bytes.toBytes(1L)));

    // Dequeue again should give same entry back
    dequeue = new QueueDequeue(queueName, consumer, config);
    result = this.executor.execute(dequeue);
    assertTrue(result.isSuccess());
    assertTrue(Bytes.equals(result.getValue(), Bytes.toBytes(1L)));

    // Ack it
    assertTrue(this.executor.execute(Arrays.asList(new WriteOperation [] {
        new QueueAck(queueName, result.getEntryPointer(), consumer)
    })).isSuccess());

    // Queue should be empty again
    dequeue = new QueueDequeue(queueName, consumer, config);
    result = this.executor.execute(dequeue);
    assertTrue(result.isEmpty());
  }

  @Test
  public void testUserReadOwnWritesAndWritesStableSorted() throws Exception {

    byte [] key = Bytes.toBytes("testUWSSkey");

    // Write value = 1
    this.executor.execute(batch(new Write(key, Bytes.toBytes(1L))));

    // Verify value = 1
    assertTrue(Bytes.equals(Bytes.toBytes(1L),
        this.executor.execute(new Read(key))));

    // Create batch with increment and compareAndSwap
    // first try (CAS(1->3),Increment(3->4))
    // (will fail if operations are reordered)
    assertTrue(this.executor.execute(batch(
        new CompareAndSwap(key, Bytes.toBytes(1L), Bytes.toBytes(3L)),
        new Increment(key, 1L))).isSuccess());

    // verify value = 4
    // (value = 2 if no ReadOwnWrites)
    byte [] value = this.executor.execute(new Read(key));
    assertEquals(4L, Bytes.toLong(value));

    // Create another batch with increment and compareAndSwap, change order
    // second try (Increment(4->5),CAS(5->1))
    // (will fail if operations are reordered or if no ReadOwnWrites)
    assertTrue(this.executor.execute(batch(new Increment(key, 1L),
        new CompareAndSwap(key, Bytes.toBytes(5L), Bytes.toBytes(1L)))).
        isSuccess());

    // verify value = 1
    value = this.executor.execute(new Read(key));
    assertEquals(1L, Bytes.toLong(value));
  }

  @Test
  public void testWriteBatchJustAck() throws Exception {

    byte [] queueName = Bytes.toBytes("testWriteBatchJustAck");
    QueueConsumer consumer = new QueueConsumer(0, 0, 1);
    QueueConfig config = new QueueConfig(
        new QueuePartitioner.RandomPartitioner(), true);

    // Queue should be empty
    QueueDequeue dequeue = new QueueDequeue(queueName, consumer, config);
    DequeueResult result = this.executor.execute(dequeue);
    assertTrue(result.isEmpty());

    // Write to the queue
    assertTrue(this.executor.execute(batch(new QueueEnqueue(queueName,
        Bytes.toBytes(1L)))).isSuccess());

    // Dequeue entry just written
    dequeue = new QueueDequeue(queueName, consumer, config);
    result = this.executor.execute(dequeue);
    assertTrue(result.isSuccess());
    assertTrue(Bytes.equals(result.getValue(), Bytes.toBytes(1L)));

    // Ack it
    assertTrue(this.executor.execute(batch(new QueueAck(queueName,
        result.getEntryPointer(), consumer))).isSuccess());

    // Can't ack it again
    assertFalse(this.executor.execute(batch(new QueueAck(queueName,
        result.getEntryPointer(), consumer))).isSuccess());

    // Queue should be empty again
    dequeue = new QueueDequeue(queueName, consumer, config);
    result = this.executor.execute(dequeue);
    assertTrue(result.isEmpty());
  }

  @Test
  public void testWriteBatchWithMultiWritesMultiEnqueuesPlusSuccessfulAck()
      throws Exception {

    // Verify operations are re-ordered
    // Verify user write operations are stable sorted

    QueueConsumer consumer = new QueueConsumer(0, 0, 1);
    QueueConfig config = new QueueConfig(
        new QueuePartitioner.RandomPartitioner(), true);

    // One source queue
    byte [] srcQueueName = Bytes.toBytes("testAckRollback_srcQueue1");
    // Source queue entry
    byte [] srcQueueValue = Bytes.toBytes("srcQueueValue");

    // Two dest queues
    byte [] destQueueOne = Bytes.toBytes("testAckRollback_destQueue1");
    byte [] destQueueTwo = Bytes.toBytes("testAckRollback_destQueue2");
    // Dest queue values
    byte [] destQueueOneVal = Bytes.toBytes("destValue1");
    byte [] destQueueTwoVal = Bytes.toBytes("destValue2");

    // Data key
    byte [] dataKey = Bytes.toBytes("datakey");
    long expectedVal = 0L;

    // Go!

    // Add an entry to source queue
    assertTrue(this.executor.execute(batch(
        new QueueEnqueue(srcQueueName, srcQueueValue))).isSuccess());

    // Dequeue one entry from source queue
    DequeueResult srcDequeueResult = this.executor.execute(
        new QueueDequeue(srcQueueName, consumer, config));
    assertTrue(srcDequeueResult.isSuccess());
    assertTrue(Bytes.equals(srcQueueValue, srcDequeueResult.getValue()));

    // Create batch of writes
    List<WriteOperation> writes = new ArrayList<WriteOperation>();

    // Add increment operation
    writes.add(new Increment(dataKey, 1));
    expectedVal = 1L;

    // Add an ack of entry one in source queue
    writes.add(new QueueAck(srcQueueName,
        srcDequeueResult.getEntryPointer(), consumer));

    // Add a push to dest queue one
    writes.add(new QueueEnqueue(destQueueOne, destQueueOneVal));

    // Add a compare-and-swap
    writes.add(new CompareAndSwap(dataKey, Bytes.toBytes(1L), Bytes.toBytes(10L)));
    expectedVal = 10L;

    // Add a push to dest queue two
    writes.add(new QueueEnqueue(destQueueTwo, destQueueTwoVal));

    // Add another user increment operation
    writes.add(new Increment(dataKey, 3));
    expectedVal = 13L;

    // Commit batch successfully
    assertTrue(this.executor.execute(writes).isSuccess());

    // Verify value from operations was done in order
    assertEquals(expectedVal,
        Bytes.toLong(this.executor.execute(new Read(dataKey))));

    // Dequeue from both dest queues, verify, ack
    DequeueResult destDequeueResult = this.executor.execute(
        new QueueDequeue(destQueueOne, consumer, config));
    assertTrue(destDequeueResult.isSuccess());
    assertTrue(Bytes.equals(destQueueOneVal, destDequeueResult.getValue()));
    assertTrue(this.executor.execute(batch(
        new QueueAck(destQueueOne,
            destDequeueResult.getEntryPointer(), consumer))).isSuccess());
    destDequeueResult = this.executor.execute(
        new QueueDequeue(destQueueTwo, consumer, config));
    assertTrue(destDequeueResult.isSuccess());
    assertTrue(Bytes.equals(destQueueTwoVal, destDequeueResult.getValue()));
    assertTrue(this.executor.execute(batch(
        new QueueAck(destQueueTwo,
            destDequeueResult.getEntryPointer(), consumer))).isSuccess());

    // Dest queues should be empty
    destDequeueResult = this.executor.execute(
        new QueueDequeue(destQueueOne, consumer, config));
    assertTrue(destDequeueResult.isEmpty());
    destDequeueResult = this.executor.execute(
        new QueueDequeue(destQueueTwo, consumer, config));
    assertTrue(destDequeueResult.isEmpty());

  }

  @Test
  public void testWriteBatchWithMultiWritesMultiEnqueuesPlusUnsuccessfulAckRollback()
      throws Exception {

    QueueConsumer consumer = new QueueConsumer(0, 0, 1);
    QueueConfig config = new QueueConfig(
        new QueuePartitioner.RandomPartitioner(), true);

    // One source queue
    byte [] srcQueueName = Bytes.toBytes("testAckRollback_srcQueue1");
    // Source queue entry
    byte [] srcQueueValue = Bytes.toBytes("srcQueueValue");

    // Two dest queues
    byte [] destQueueOne = Bytes.toBytes("testAckRollback_destQueue1");
    byte [] destQueueTwo = Bytes.toBytes("testAckRollback_destQueue2");
    // Dest queue values
    byte [] destQueueOneVal = Bytes.toBytes("destValue1");
    byte [] destQueueTwoVal = Bytes.toBytes("destValue2");

    // Three keys we will increment
    byte [][] dataKeys = new byte [][] {
        Bytes.toBytes(1), Bytes.toBytes(2), Bytes.toBytes(3)
    };
    long [] expectedVals = new long [] { 0L, 0L, 0L };

    // Go!

    // Add an entry to source queue
    assertTrue(this.executor.execute(batch(
        new QueueEnqueue(srcQueueName, srcQueueValue))).isSuccess());

    // Dequeue one entry from source queue
    DequeueResult srcDequeueResult = this.executor.execute(
        new QueueDequeue(srcQueueName, consumer, config));
    assertTrue(srcDequeueResult.isSuccess());
    assertTrue(Bytes.equals(srcQueueValue, srcDequeueResult.getValue()));

    // Create batch of writes
    List<WriteOperation> writes = new ArrayList<WriteOperation>();

    // Add two user increment operations
    writes.add(new Increment(dataKeys[0], 1));
    writes.add(new Increment(dataKeys[1], 2));
    // Update expected vals (this batch will be successful)
    expectedVals[0] = 1L;
    expectedVals[1] = 2L;

    // Add an ack of entry one in source queue
    writes.add(new QueueAck(srcQueueName,
        srcDequeueResult.getEntryPointer(), consumer));

    // Add two pushes to two dest queues
    writes.add(new QueueEnqueue(destQueueOne, destQueueOneVal));
    writes.add(new QueueEnqueue(destQueueTwo, destQueueTwoVal));

    // Add another user increment operation
    writes.add(new Increment(dataKeys[2], 3));
    expectedVals[2] = 3L;

    // Commit batch successfully
    assertTrue(this.executor.execute(writes).isSuccess());

    // Verify three values from increment operations
    for (int i=0; i<3; i++) {
      assertEquals(expectedVals[i],
          Bytes.toLong(this.executor.execute(new Read(dataKeys[i]))));
    }

    // Dequeue from both dest queues, verify, ack
    DequeueResult destDequeueResult = this.executor.execute(
        new QueueDequeue(destQueueOne, consumer, config));
    assertTrue(destDequeueResult.isSuccess());
    assertTrue(Bytes.equals(destQueueOneVal, destDequeueResult.getValue()));
    assertTrue(this.executor.execute(batch(
        new QueueAck(destQueueOne,
            destDequeueResult.getEntryPointer(), consumer))).isSuccess());
    destDequeueResult = this.executor.execute(
        new QueueDequeue(destQueueTwo, consumer, config));
    assertTrue(destDequeueResult.isSuccess());
    assertTrue(Bytes.equals(destQueueTwoVal, destDequeueResult.getValue()));
    assertTrue(this.executor.execute(batch(
        new QueueAck(destQueueTwo,
            destDequeueResult.getEntryPointer(), consumer))).isSuccess());

    // Dest queues should be empty
    destDequeueResult = this.executor.execute(
        new QueueDequeue(destQueueOne, consumer, config));
    assertTrue(destDequeueResult.isEmpty());
    destDequeueResult = this.executor.execute(
        new QueueDequeue(destQueueTwo, consumer, config));
    assertTrue(destDequeueResult.isEmpty());


    // Create another batch of writes
    writes = new ArrayList<WriteOperation>();

    // Add one user increment operation
    writes.add(new Increment(dataKeys[0], 1));
    // Don't change expected, this will fail

    // Add an ack of entry one in source queue (we already ackd, should fail)
    writes.add(new QueueAck(srcQueueName,
        srcDequeueResult.getEntryPointer(), consumer));

    // Add two pushes to two dest queues
    writes.add(new QueueEnqueue(destQueueOne, destQueueOneVal));
    writes.add(new QueueEnqueue(destQueueTwo, destQueueTwoVal));

    // Add another user increment operation
    writes.add(new Increment(dataKeys[2], 3));

    // Commit batch, should fail
    assertFalse(this.executor.execute(writes).isSuccess());


    // All values from increments should be the same as before
    for (int i=0; i<3; i++) {
      assertEquals(expectedVals[i],
          Bytes.toLong(this.executor.execute(new Read(dataKeys[i]))));
    }

    // Dest queues should still be empty
    destDequeueResult = this.executor.execute(
        new QueueDequeue(destQueueOne, consumer, config));
    assertTrue(destDequeueResult.isEmpty());
    destDequeueResult = this.executor.execute(
        new QueueDequeue(destQueueTwo, consumer, config));
    assertTrue(destDequeueResult.isEmpty());
  }

  @Test
  public void testLotsOfEnqueuesThenDequeues() throws Exception {

    byte [] queueName = Bytes.toBytes("queue_testLotsOfEnqueuesThenDequeues");
<<<<<<< HEAD
    int numEntries = 5000;
    
    long startTime = System.currentTimeMillis();
    
    for (int i=1; i<numEntries+1; i++) {
=======
    int numEntries = 50000;
    
    long startTime = System.currentTimeMillis();
    
    for (int i=0; i<numEntries; i++) {
>>>>>>> 34a745df
      byte [] entry = Bytes.toBytes(i);
      BatchOperationResult result = this.executor.execute(
          Arrays.asList(new WriteOperation [] {
              new QueueEnqueue(queueName, entry)}));
      assertTrue(result.isSuccess());
    }
    
    long enqueueStop = System.currentTimeMillis();
    
    System.out.println("Finished enqueue of " + numEntries + " entries in " +
<<<<<<< HEAD
        (enqueueStop-startTime) + " ms (" +
        (enqueueStop-startTime)/((float)numEntries) + " ms/entry)");
    
    // First consume them all in sync mode
    
    QueueConsumer consumerOne = new QueueConsumer(0, 0, 1);
    QueueConfig configOne = new QueueConfig(
        new QueuePartitioner.RandomPartitioner(), true);
    for (int i=1; i<numEntries+1; i++) {
      DequeueResult result =
          this.executor.execute(new QueueDequeue(queueName, consumerOne, configOne));
      assertTrue(result.isSuccess());
      assertTrue(Bytes.equals(Bytes.toBytes(i), result.getValue()));
      assertTrue(this.executor.execute(
          new QueueAck(queueName, result.getEntryPointer(), consumerOne)));
      if (i % 100 == 0) System.out.print(".");
      if (i % 1000 == 0) System.out.println(" " + i);
    }
    
    long dequeueSyncStop = System.currentTimeMillis();
    
    System.out.println("Finished sync dequeue of " + numEntries + " entries in " +
        (dequeueSyncStop-enqueueStop) + " ms (" +
        (dequeueSyncStop-enqueueStop)/((float)numEntries) + " ms/entry)");
    
    // Now consume them all in async mode, no ack
    
    QueueConsumer consumerTwo = new QueueConsumer(0, 2, 1);
    QueueConfig configTwo = new QueueConfig(
        new QueuePartitioner.RandomPartitioner(), false);
    for (int i=1; i<numEntries+1; i++) {
      DequeueResult result =
          this.executor.execute(new QueueDequeue(queueName, consumerTwo, configTwo));
      assertTrue(result.isSuccess());
      assertTrue("Expected " + i + ", Actual " + Bytes.toInt(result.getValue()),
          Bytes.equals(Bytes.toBytes(i), result.getValue()));
      if (i % 100 == 0) System.out.print(".");
      if (i % 1000 == 0) System.out.println(" " + i);
    }
    
    long dequeueAsyncStop = System.currentTimeMillis();
    
    System.out.println("Finished async dequeue of " + numEntries + " entries in " +
        (dequeueAsyncStop-dequeueSyncStop) + " ms (" +
        (dequeueAsyncStop-dequeueSyncStop)/((float)numEntries) + " ms/entry)");
    
    // Both queues should be empty for each consumer
    assertTrue(this.executor.execute(
        new QueueDequeue(queueName, consumerOne, configOne)).isEmpty());
    assertTrue(this.executor.execute(
        new QueueDequeue(queueName, consumerTwo, configTwo)).isEmpty());
    
=======
        (enqueueStop-startTime) + " ms");
    
    // First consume them all in sync mode
//    
//    QueueConsumer consumer = new QueueConsumer(0, 0, 1);
//    for (int i=0; i<numEntries; i++) {
//      this.executor.execute(new QueueDequeue())
//    }
//    
    // Now consume them all in async mode, no ack
>>>>>>> 34a745df
  }
  
  final byte [] threadedQueueName = Bytes.toBytes("threadedQueue");

  @Test
  public void testThreadedProducersAndThreadedConsumers() throws Exception {

    long MAX_TIMEOUT = 30000;
//    OmidTransactionalOperationExecutor.MAX_DEQUEUE_RETRIES = 100;
//    OmidTransactionalOperationExecutor.DEQUEUE_RETRY_SLEEP = 1;
    ConcurrentSkipListMap<byte[], byte[]> enqueuedMap =
        new ConcurrentSkipListMap<byte[], byte[]>(Bytes.BYTES_COMPARATOR);
    ConcurrentSkipListMap<byte[], byte[]> dequeuedMapOne =
        new ConcurrentSkipListMap<byte[], byte[]>(Bytes.BYTES_COMPARATOR);
        ConcurrentSkipListMap<byte[], byte[]> dequeuedMapTwo =
            new ConcurrentSkipListMap<byte[], byte[]>(Bytes.BYTES_COMPARATOR);

    AtomicBoolean producersDone = new AtomicBoolean(false);

    long startTime = System.currentTimeMillis();

    // Create P producer threads, each inserts N queue entries
    int p = 5;
    int n = 2000;
    Producer [] producers = new Producer[p];
    for (int i=0;i<p;i++) {
      producers[i] = new Producer(i, n, enqueuedMap);
    }

    // Create (P*2) consumer threads, two groups of (P)
    // Use synchronous execution first
    Consumer [] consumerGroupOne = new Consumer[p];
    Consumer [] consumerGroupTwo = new Consumer[p];
    for (int i=0;i<p;i++) {
      consumerGroupOne[i] = new Consumer(new QueueConsumer(i, 0, p),
          new QueueConfig(new QueuePartitioner.RandomPartitioner(), true),
          dequeuedMapOne, producersDone);
    }
    for (int i=0;i<p;i++) {
      consumerGroupTwo[i] = new Consumer(new QueueConsumer(i, 1, p),
          new QueueConfig(new QueuePartitioner.RandomPartitioner(), true),
          dequeuedMapTwo, producersDone);
    }

    // Let the producing begin!
    System.out.println("Starting producers");
    for (int i=0; i<p; i++) producers[i].start();
    long expectedDequeues = p * n;

    long startConsumers = System.currentTimeMillis();

    // Start consumers!
    System.out.println("Starting consumers");
    for (int i=0; i<p; i++) consumerGroupOne[i].start();
    for (int i=0; i<p; i++) consumerGroupTwo[i].start();

    // Wait for producers to finish
    System.out.println("Waiting for producers to finish");
    long start = System.currentTimeMillis();
    for (int i=0; i<p; i++) producers[i].join(MAX_TIMEOUT);
    long stop = System.currentTimeMillis();
    System.out.println("Producers done");
    if (stop - start >= MAX_TIMEOUT) fail("Timed out waiting for producers");
    producersDone.set(true);

    // Verify producers produced correct number
    assertEquals(p * n , enqueuedMap.size());
    System.out.println("Producers correctly enqueued " + enqueuedMap.size() +
        " entries");

    long producerTime = System.currentTimeMillis();
    System.out.println("" + p + " producers generated " + (n*p) + " total " +
        "queue entries in " + (producerTime - startTime) + " millis (" +
        ((producerTime-startTime)/((float)(n*p))) + " ms/enqueue)");

    // Wait for consumers to finish
    System.out.println("Waiting for consumers to finish");
    start = System.currentTimeMillis();
    for (int i=0; i<p; i++) consumerGroupOne[i].join(MAX_TIMEOUT);
    for (int i=0; i<p; i++) consumerGroupTwo[i].join(MAX_TIMEOUT);
    stop = System.currentTimeMillis();
    System.out.println("Consumers done!");
    if (stop - start >= MAX_TIMEOUT) fail("Timed out waiting for consumers");

    long stopTime = System.currentTimeMillis();
    System.out.println("" + (p*2) + " consumers dequeued " +
        (expectedDequeues*2) +
        " total queue entries in " + (stopTime - startConsumers) + " millis (" +
        ((stopTime-startConsumers)/((float)(expectedDequeues*2))) +
        " ms/dequeue)");
    
    // Each group should total <expectedDequeues>

    long groupOneTotal = 0;
    long groupTwoTotal = 0;
    for (int i=0; i<p; i++) {
      groupOneTotal += consumerGroupOne[i].dequeued;
      groupTwoTotal += consumerGroupTwo[i].dequeued;
    }
    if (expectedDequeues != groupOneTotal) {
      System.out.println("Group One: totalDequeues=" + groupOneTotal +
          ", DequeuedMap.size=" + dequeuedMapOne.size());
      for (byte [] dequeuedValue : dequeuedMapOne.values()) {
        enqueuedMap.remove(dequeuedValue);
      }
      System.out.println("After removing dequeued entries, there are " +
          enqueuedMap.size() + " remaining entries produced");
      for (byte [] enqueuedValue : enqueuedMap.values()) {
        System.out.println("EnqueuedNotDequeued: instanceid=" +
            Bytes.toInt(enqueuedValue) + ", entrynum=" +
            Bytes.toInt(enqueuedValue, 4));
      }
      printQueueInfo(threadedQueueName, 0);
    }
    assertEquals(expectedDequeues, groupOneTotal);
    if (expectedDequeues != groupTwoTotal) {
      System.out.println("Group Two: totalDequeues=" + groupTwoTotal +
          ", DequeuedMap.size=" + dequeuedMapTwo.size());
      for (byte [] dequeuedValue : dequeuedMapTwo.values()) {
        enqueuedMap.remove(dequeuedValue);
      }
      System.out.println("After removing dequeued entries, there are " +
          enqueuedMap.size() + " remaining entries produced");
      for (byte [] enqueuedValue : enqueuedMap.values()) {
        System.out.println("EnqueuedNotDequeued: instanceid=" +
            Bytes.toInt(enqueuedValue) + ", entrynum=" +
            Bytes.toInt(enqueuedValue, 4));
      }
      printQueueInfo(threadedQueueName, 1);
    }
    assertEquals(expectedDequeues, groupTwoTotal);
  }

  private void printQueueInfo(byte[] queueName, int groupId) {
    TTQueueTable table = this.handle.getQueueTable(Bytes.toBytes("queues"));
    System.out.println(table.getInfo(queueName, groupId));
  }

  class Producer extends Thread {
    int instanceid;
    int numentries;
    ConcurrentSkipListMap<byte[], byte[]> enqueuedMap;
    Producer(int instanceid, int numentries,
        ConcurrentSkipListMap<byte[], byte[]> enqueuedMap) {
      this.instanceid = instanceid;
      this.numentries = numentries;
      this.enqueuedMap = enqueuedMap;
      System.out.println("Producer " + instanceid + " will enqueue " +
          numentries + " entries");
    }
    @Override
    public void run() {
      System.out.println("Producer " + this.instanceid + " running");
      for (int i=0; i<this.numentries; i++) {
        try {
          byte [] entry = Bytes.add(Bytes.toBytes(this.instanceid),
              Bytes.toBytes(i));
          assertTrue(TestOmidExecutorLikeAFlow.this.executor.execute(
              Arrays.asList(new WriteOperation [] {
                  new QueueEnqueue(TestOmidExecutorLikeAFlow.this.threadedQueueName,
                      entry)})).isSuccess());
          this.enqueuedMap.put(entry, entry);
        } catch (OmidTransactionException e) {
          e.printStackTrace();
          throw new RuntimeException(e);
        }
      }
      System.out.println("Producer " + this.instanceid + " done");
    }
  }

  class Consumer extends Thread {
    QueueConsumer consumer;
    QueueConfig config;
    long dequeued = 0;
    ConcurrentSkipListMap<byte[], byte[]> dequeuedMap;
    AtomicBoolean producersDone;
    Consumer(QueueConsumer consumer, QueueConfig config,
        ConcurrentSkipListMap<byte[], byte[]> dequeuedMap,
        AtomicBoolean producersDone) {
      this.consumer = consumer;
      this.config = config;
      this.dequeuedMap = dequeuedMap;
      this.producersDone = producersDone;
    }
    @Override
    public void run() {
      boolean gotEmptyAndDone = false;
      while (true) {
        boolean localProducersDone = producersDone.get();
        QueueDequeue dequeue =
            new QueueDequeue(TestOmidExecutorLikeAFlow.this.threadedQueueName, this.consumer, this.config);
        try {
          DequeueResult result = TestOmidExecutorLikeAFlow.this.executor.execute(dequeue);
          if (result.isSuccess() && this.config.isSingleEntry()) {
            assertTrue(TestOmidExecutorLikeAFlow.this.executor.execute(
                Arrays.asList(new WriteOperation [] {
                    new QueueAck(TestOmidExecutorLikeAFlow.this.threadedQueueName,
                        result.getEntryPointer(), this.consumer)})).isSuccess());
          }
          if (result.isSuccess()) {
            this.dequeued++;
            this.dequeuedMap.put(result.getValue(), result.getValue());
            if (gotEmptyAndDone) {
              System.out.println("Got empty+done then got another dequeue after sleep!");
              gotEmptyAndDone = false;
            }
          } else if (result.isFailure()) {
            fail("Dequeue failed " + result);
          } else if (result.isEmpty() && localProducersDone) {
            if (gotEmptyAndDone) {
              System.out.println("Empty and done looped, result empty again");
              return;
            } else {
              System.out.println(this.consumer.toString() + " finished after " +
                  this.dequeued + " dequeues, sleeping and retrying dequeue");
              Thread.sleep(100);
              gotEmptyAndDone = true;
            }
          } else if (result.isEmpty() && !localProducersDone) {
            System.out.println(this.consumer.toString() + " empty but waiting");
            Thread.sleep(1);
          } else {
            fail("What is this?");
          }
        } catch (SyncReadTimeoutException e) {
          e.printStackTrace();
          throw new RuntimeException(e);
        } catch (OmidTransactionException e) {
          e.printStackTrace();
          throw new RuntimeException(e);
        } catch (InterruptedException e) {
          e.printStackTrace();
          throw new RuntimeException(e);
        }
      }
    }
  }
}<|MERGE_RESOLUTION|>--- conflicted
+++ resolved
@@ -413,19 +413,11 @@
   public void testLotsOfEnqueuesThenDequeues() throws Exception {
 
     byte [] queueName = Bytes.toBytes("queue_testLotsOfEnqueuesThenDequeues");
-<<<<<<< HEAD
     int numEntries = 5000;
     
     long startTime = System.currentTimeMillis();
     
     for (int i=1; i<numEntries+1; i++) {
-=======
-    int numEntries = 50000;
-    
-    long startTime = System.currentTimeMillis();
-    
-    for (int i=0; i<numEntries; i++) {
->>>>>>> 34a745df
       byte [] entry = Bytes.toBytes(i);
       BatchOperationResult result = this.executor.execute(
           Arrays.asList(new WriteOperation [] {
@@ -436,7 +428,6 @@
     long enqueueStop = System.currentTimeMillis();
     
     System.out.println("Finished enqueue of " + numEntries + " entries in " +
-<<<<<<< HEAD
         (enqueueStop-startTime) + " ms (" +
         (enqueueStop-startTime)/((float)numEntries) + " ms/entry)");
     
@@ -489,18 +480,6 @@
     assertTrue(this.executor.execute(
         new QueueDequeue(queueName, consumerTwo, configTwo)).isEmpty());
     
-=======
-        (enqueueStop-startTime) + " ms");
-    
-    // First consume them all in sync mode
-//    
-//    QueueConsumer consumer = new QueueConsumer(0, 0, 1);
-//    for (int i=0; i<numEntries; i++) {
-//      this.executor.execute(new QueueDequeue())
-//    }
-//    
-    // Now consume them all in async mode, no ack
->>>>>>> 34a745df
   }
   
   final byte [] threadedQueueName = Bytes.toBytes("threadedQueue");
