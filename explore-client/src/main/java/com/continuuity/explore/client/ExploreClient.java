/*
 * Copyright 2012-2014 Continuuity, Inc.
 *
 * Licensed under the Apache License, Version 2.0 (the "License"); you may not
 * use this file except in compliance with the License. You may obtain a copy of
 * the License at
 *
 * http://www.apache.org/licenses/LICENSE-2.0
 *
 * Unless required by applicable law or agreed to in writing, software
 * distributed under the License is distributed on an "AS IS" BASIS, WITHOUT
 * WARRANTIES OR CONDITIONS OF ANY KIND, either express or implied. See the
 * License for the specific language governing permissions and limitations under
 * the License.
 */

package com.continuuity.explore.client;

<<<<<<< HEAD
import com.continuuity.explore.service.Explore;
import com.continuuity.explore.service.ExploreException;
import com.continuuity.proto.QueryHandle;
=======
import com.google.common.util.concurrent.ListenableFuture;

import java.io.Closeable;
>>>>>>> cf442939

/**
 * Explore client discovers explore service, and executes explore commands using the service.
 */
public interface ExploreClient extends Closeable {

  /**
   * Returns true if the explore service is up and running.
   */
  boolean isServiceAvailable();

  /**
   * Enables ad-hoc exploration of the given {@link com.continuuity.api.data.batch.RecordScannable}.
   *
   * @param datasetInstance dataset instance name.
   * @return a {@code Future} object that can either successfully complete, or enter a failed state depending on
   *         the success of the enable operation.
   */
<<<<<<< HEAD
  QueryHandle enableExplore(String datasetInstance) throws ExploreException;
=======
  ListenableFuture<Void> enableExplore(String datasetInstance);
>>>>>>> cf442939

  /**
   * Disable ad-hoc exploration of the given {@link com.continuuity.api.data.batch.RecordScannable}.
   *
   * @param datasetInstance dataset instance name.
   * @return a {@code Future} object that can either successfully complete, or enter a failed state depending on
   *         the success of the disable operation.
   */
  ListenableFuture<Void> disableExplore(String datasetInstance);

  /**
   * Execute a Hive SQL statement asynchronously. The returned
   * {@link com.continuuity.explore.client.StatementExecutionFuture} can be used to get the
   * schema of the operation, and it contains an iterator on the results of the statement.

   * @param statement SQL statement.
   * @return {@link com.continuuity.explore.client.StatementExecutionFuture} eventually containing
   * the results of the statement execution.
   */
<<<<<<< HEAD
  QueryHandle disableExplore(String datasetInstance) throws ExploreException;
=======
  StatementExecutionFuture submit(String statement);
>>>>>>> cf442939
}<|MERGE_RESOLUTION|>--- conflicted
+++ resolved
@@ -16,15 +16,9 @@
 
 package com.continuuity.explore.client;
 
-<<<<<<< HEAD
-import com.continuuity.explore.service.Explore;
-import com.continuuity.explore.service.ExploreException;
-import com.continuuity.proto.QueryHandle;
-=======
 import com.google.common.util.concurrent.ListenableFuture;
 
 import java.io.Closeable;
->>>>>>> cf442939
 
 /**
  * Explore client discovers explore service, and executes explore commands using the service.
@@ -43,11 +37,7 @@
    * @return a {@code Future} object that can either successfully complete, or enter a failed state depending on
    *         the success of the enable operation.
    */
-<<<<<<< HEAD
-  QueryHandle enableExplore(String datasetInstance) throws ExploreException;
-=======
   ListenableFuture<Void> enableExplore(String datasetInstance);
->>>>>>> cf442939
 
   /**
    * Disable ad-hoc exploration of the given {@link com.continuuity.api.data.batch.RecordScannable}.
@@ -67,9 +57,5 @@
    * @return {@link com.continuuity.explore.client.StatementExecutionFuture} eventually containing
    * the results of the statement execution.
    */
-<<<<<<< HEAD
-  QueryHandle disableExplore(String datasetInstance) throws ExploreException;
-=======
   StatementExecutionFuture submit(String statement);
->>>>>>> cf442939
 }