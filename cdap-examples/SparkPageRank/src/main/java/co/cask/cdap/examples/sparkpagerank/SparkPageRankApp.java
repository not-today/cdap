--- conflicted
+++ resolved
@@ -51,14 +51,8 @@
     
     // Ingest data into the Application via a Stream
     addStream(new Stream("backlinkURLStream"));
-<<<<<<< HEAD
-=======
-    
-    // Process URL pairs in real-time using a Flow
-    addFlow(new BackLinkFlow());
-    
+
     // Run a Spark program on the acquired data
->>>>>>> 57a81953
     addSpark(new SparkPageRankSpecification());
     
     // Query the processed data using a Procedure
