--- conflicted
+++ resolved
@@ -74,20 +74,6 @@
     this(null);
   }
 
-<<<<<<< HEAD
-  private ClientConfig createClientConfig(String hostname) {
-    ClientConfig.Builder clientConfigBuilder = new ClientConfig.Builder();
-    if (hostname != null) {
-      clientConfigBuilder.setHostname(hostname);
-    }
-    if (System.getProperty(PROP_VERIFY_SSL_CERT) != null) {
-      clientConfigBuilder.setVerifySSLCert(Boolean.parseBoolean(System.getProperty(PROP_VERIFY_SSL_CERT)));
-    }
-    return clientConfigBuilder.build();
-  }
-
-=======
->>>>>>> 8c87e303
   public Id.Namespace getCurrentNamespace() {
     return clientConfig.getNamespace();
   }
@@ -106,11 +92,7 @@
       checkConnection(clientConfig, connectionInfo, accessToken);
       setHostname(connectionInfo.getHostname());
       setPort(connectionInfo.getPort());
-<<<<<<< HEAD
-      setCurrentNamespace(Constants.DEFAULT_NAMESPACE_ID);
-=======
       setCurrentNamespace(connectionInfo.getNamespace());
->>>>>>> 8c87e303
       setSSLEnabled(connectionInfo.isSSLEnabled());
       setAccessToken(accessToken);
 
@@ -308,11 +290,7 @@
    * Listener for hostname changes.
    */
   public interface ConnectionChangeListener {
-<<<<<<< HEAD
-    void onConnectionChanged(Id.Namespace currentNamespace, URI newURI);
-=======
     void onConnectionChanged(ClientConfig clientConfig);
->>>>>>> 8c87e303
   }
 
   /**
