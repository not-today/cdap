package com.continuuity.gateway.router;

import com.continuuity.common.discovery.EndpointStrategy;
import com.continuuity.common.discovery.RandomEndpointStrategy;
import com.continuuity.common.discovery.TimeLimitEndpointStrategy;
import com.continuuity.common.utils.Networks;
import com.google.common.base.Objects;
import com.google.common.cache.CacheBuilder;
import com.google.common.cache.CacheLoader;
import com.google.common.cache.LoadingCache;
import com.google.common.collect.ImmutableMap;
import com.google.inject.Inject;
import org.apache.twill.discovery.Discoverable;
import org.apache.twill.discovery.DiscoveryServiceClient;
import org.jboss.netty.handler.codec.http.HttpHeaders;
import org.jboss.netty.handler.codec.http.HttpRequest;
import org.slf4j.Logger;
import org.slf4j.LoggerFactory;

import java.io.UnsupportedEncodingException;
import java.util.Map;
import java.util.concurrent.ExecutionException;
import java.util.concurrent.TimeUnit;
import java.util.concurrent.atomic.AtomicReference;

/**
 * Port -> service lookup.
 */
public class RouterServiceLookup {
  private static final Logger LOG = LoggerFactory.getLogger(RouterServiceLookup.class);
  private static final String DEFAULT_SERVICE_NAME = "default";

  private final AtomicReference<Map<Integer, String>> serviceMapRef =
    new AtomicReference<Map<Integer, String>>(ImmutableMap.<Integer, String>of());

  private final DiscoveryServiceClient discoveryServiceClient;
  private final LoadingCache<CacheKey, EndpointStrategy> discoverableCache;
  private final RouterPathLookup routerPathLookup;

  @Inject
  public RouterServiceLookup(DiscoveryServiceClient discoveryServiceClient, RouterPathLookup routerPathLookup) {
    this.discoveryServiceClient = discoveryServiceClient;
    this.routerPathLookup = routerPathLookup;
    this.discoverableCache = CacheBuilder.newBuilder()
      .expireAfterAccess(1, TimeUnit.HOURS)
      .build(new CacheLoader<CacheKey, EndpointStrategy>() {
        @Override
        public EndpointStrategy load(CacheKey key) throws Exception {
          return loadCache(key);
        }
      });
  }

  /**
   * Lookup service name given port.
   *
   * @param port port to lookup.
   * @return service name based on port.
   */
  public String getService(int port) {
    return serviceMapRef.get().get(port);
  }

  /**
   * @return the port to service name map for all services.
   */
  public Map<Integer, String> getServiceMap() {
    return ImmutableMap.copyOf(serviceMapRef.get());
  }

  /**
<<<<<<< HEAD
     * Returns the discoverable mapped to the given port.
     *
     * @param port port to lookup.
     * @param httpRequest supplies the header information for the lookup.
     * @return discoverable based on port and host header.
     */
  public Discoverable getDiscoverable(int port, HttpRequest httpRequest)
=======
   * Returns the discoverable mapped to the given port.
   *
   * @param port port to lookup.
   * @param hostHeaderSupplier supplies the header information for the lookup.
   * @return discoverable based on port and host header.
   */
  public Discoverable getDiscoverable(int port, Supplier<HeaderDecoder.HeaderInfo> hostHeaderSupplier)
>>>>>>> 692a9fea
    throws Exception {
    final String service = serviceMapRef.get().get(port);
    if (service == null) {
      LOG.debug("No service found for port {}", port);
      return null;
    }

<<<<<<< HEAD
    //Decoding the header
    String path = httpRequest.getUri();
    String host = httpRequest.getHeader(HttpHeaders.Names.HOST);
    String httpMethod = httpRequest.getMethod().getName();

    final HeaderInfo headerInfo = new HeaderInfo(path, host, httpMethod);

=======
    HeaderDecoder.HeaderInfo headerInfo = hostHeaderSupplier.get();
>>>>>>> 692a9fea
    if (headerInfo == null) {
      LOG.debug("Cannot find host header for service {} on port {}", service, port);
      return null;
    }

    try {
      String destService = routerPathLookup.getRoutingPath(path, httpRequest);
      CacheKey cacheKey;
      if (destService != null) {
        cacheKey = new CacheKey(destService, headerInfo);
        LOG.trace("Request was routed from {} to: {}", path, destService);
      } else {
        cacheKey = new CacheKey(service, headerInfo);
        LOG.trace("Request was routed from {} to: {}", path, service);
      }
      Discoverable discoverable = discoverableCache.get(cacheKey).pick();
      if (discoverable == null) {
        // Looks like the service is no longer running.
        LOG.debug("Invalidating cache for service {} on port {}", service, port);
        discoverableCache.invalidate(cacheKey);
      }
      return discoverable;
    } catch (ExecutionException e) {
      return null;
    }
  }

  public void updateServiceMap(Map<Integer, String> serviceMap) {
    serviceMapRef.set(serviceMap);
  }

  private EndpointStrategy loadCache(CacheKey cacheKey) throws Exception {
    EndpointStrategy endpointStrategy;
    String service = cacheKey.getService();
    if (service.contains("$HOST")) {
      // Route URLs to host in the header.
      endpointStrategy = discoverService(cacheKey);

      if (endpointStrategy.pick() == null) {
        // Now try default, this matches any host / any port in the host header.
        endpointStrategy = discoverDefaultService(cacheKey);
      }
    } else {
      endpointStrategy = discover(service);
    }

    if (endpointStrategy.pick() == null) {
      String message = String.format("No discoverable endpoints found for service %s", cacheKey);
      LOG.error(message);
      throw new Exception(message);
    }

    return endpointStrategy;
  }

  private EndpointStrategy discoverService(CacheKey key)
    throws UnsupportedEncodingException, ExecutionException {
    // First try with path routing
    String lookupService = genLookupName(key.getService(), key.getHostHeaader(), key.getFirstPathPart());
    EndpointStrategy endpointStrategy = discover(lookupService);

    if (endpointStrategy.pick() == null) {
      // Try without path routing
      lookupService = genLookupName(key.getService(), key.getHostHeaader());
      endpointStrategy = discover(lookupService);
    }

    return endpointStrategy;
  }

  private EndpointStrategy discoverDefaultService(CacheKey key)
    throws UnsupportedEncodingException, ExecutionException {
    // Try only path routing
    String lookupService = genLookupName(key.getService(), DEFAULT_SERVICE_NAME, key.getFirstPathPart());
    return discover(lookupService);
  }

  private EndpointStrategy discover(String discoverName) throws ExecutionException {
    LOG.debug("Looking up service name {}", discoverName);

    EndpointStrategy endpointStrategy = new RandomEndpointStrategy(discoveryServiceClient.discover(discoverName));
    if (new TimeLimitEndpointStrategy(endpointStrategy, 300L, TimeUnit.MILLISECONDS).pick() == null) {
      LOG.debug("Discoverable endpoint {} not found", discoverName);
    }
    return endpointStrategy;
  }

  private String genLookupName(String service, String host) throws UnsupportedEncodingException {
    String normalizedHost = Networks.normalizeWebappDiscoveryName(host);
    return service.replace("$HOST", normalizedHost);
  }

  private String genLookupName(String service, String host, String firstPathPart) throws UnsupportedEncodingException {
    String normalizedHost = Networks.normalizeWebappDiscoveryName(host + firstPathPart);
    return service.replace("$HOST", normalizedHost);
  }

  private static final class CacheKey {
    private final String service;
    private final String hostHeaader;
    private final String firstPathPart;

    private CacheKey(String service, HeaderDecoder.HeaderInfo headerInfo) {
      this.service = service;
      this.hostHeaader = headerInfo.getHost();

      String path = headerInfo.getPath().replaceAll("/+", "/");
      int ind = path.indexOf('/', 1);
      this.firstPathPart = ind == -1 ? path : path.substring(0, ind);
    }

    public String getService() {
      return service;
    }

    public String getHostHeaader() {
      return hostHeaader;
    }

    public String getFirstPathPart() {
      return firstPathPart;
    }

    @SuppressWarnings("RedundantIfStatement")
    @Override
    public boolean equals(Object o) {
      if (this == o) {
        return true;
      }
      if (o == null || getClass() != o.getClass()) {
        return false;
      }

      CacheKey cacheKey = (CacheKey) o;

      if (firstPathPart != null ? !firstPathPart.equals(cacheKey.firstPathPart) : cacheKey.firstPathPart != null) {
        return false;
      }
      if (hostHeaader != null ? !hostHeaader.equals(cacheKey.hostHeaader) : cacheKey.hostHeaader != null) {
        return false;
      }
      if (service != null ? !service.equals(cacheKey.service) : cacheKey.service != null) {
        return false;
      }

      return true;
    }

    @Override
    public int hashCode() {
      int result = service != null ? service.hashCode() : 0;
      result = 31 * result + (hostHeaader != null ? hostHeaader.hashCode() : 0);
      result = 31 * result + (firstPathPart != null ? firstPathPart.hashCode() : 0);
      return result;
    }

    @Override
    public String toString() {
      return Objects.toStringHelper(this)
        .add("service", service)
        .add("hostHeaader", hostHeaader)
        .add("firstPathPart", firstPathPart)
        .toString();
    }
  }
}<|MERGE_RESOLUTION|>--- conflicted
+++ resolved
@@ -69,41 +69,25 @@
   }
 
   /**
-<<<<<<< HEAD
      * Returns the discoverable mapped to the given port.
      *
      * @param port port to lookup.
      * @param httpRequest supplies the header information for the lookup.
      * @return discoverable based on port and host header.
      */
-  public Discoverable getDiscoverable(int port, HttpRequest httpRequest)
-=======
-   * Returns the discoverable mapped to the given port.
-   *
-   * @param port port to lookup.
-   * @param hostHeaderSupplier supplies the header information for the lookup.
-   * @return discoverable based on port and host header.
-   */
-  public Discoverable getDiscoverable(int port, Supplier<HeaderDecoder.HeaderInfo> hostHeaderSupplier)
->>>>>>> 692a9fea
-    throws Exception {
+  public Discoverable getDiscoverable(int port, HttpRequest httpRequest) throws Exception {
     final String service = serviceMapRef.get().get(port);
     if (service == null) {
       LOG.debug("No service found for port {}", port);
       return null;
     }
 
-<<<<<<< HEAD
-    //Decoding the header
     String path = httpRequest.getUri();
     String host = httpRequest.getHeader(HttpHeaders.Names.HOST);
     String httpMethod = httpRequest.getMethod().getName();
 
-    final HeaderInfo headerInfo = new HeaderInfo(path, host, httpMethod);
-
-=======
-    HeaderDecoder.HeaderInfo headerInfo = hostHeaderSupplier.get();
->>>>>>> 692a9fea
+    final HeaderDecoder.HeaderInfo headerInfo = new HeaderDecoder.HeaderInfo(path, host, httpMethod);
+
     if (headerInfo == null) {
       LOG.debug("Cannot find host header for service {} on port {}", service, port);
       return null;
