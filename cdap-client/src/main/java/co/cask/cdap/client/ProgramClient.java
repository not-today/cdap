/*
 * Copyright © 2014 Cask Data, Inc.
 *
 * Licensed under the Apache License, Version 2.0 (the "License"); you may not
 * use this file except in compliance with the License. You may obtain a copy of
 * the License at
 *
 * http://www.apache.org/licenses/LICENSE-2.0
 *
 * Unless required by applicable law or agreed to in writing, software
 * distributed under the License is distributed on an "AS IS" BASIS, WITHOUT
 * WARRANTIES OR CONDITIONS OF ANY KIND, either express or implied. See the
 * License for the specific language governing permissions and limitations under
 * the License.
 */

package co.cask.cdap.client;

import co.cask.cdap.api.service.Service;
import co.cask.cdap.api.worker.Worker;
import co.cask.cdap.client.config.ClientConfig;
import co.cask.cdap.client.util.RESTClient;
import co.cask.cdap.client.util.VersionMigrationUtils;
import co.cask.cdap.common.conf.Constants;
import co.cask.cdap.common.exception.NotFoundException;
import co.cask.cdap.common.exception.ProgramNotFoundException;
import co.cask.cdap.common.exception.UnauthorizedException;
import co.cask.cdap.common.utils.Tasks;
import co.cask.cdap.proto.DistributedProgramLiveInfo;
import co.cask.cdap.proto.Id;
import co.cask.cdap.proto.Instances;
import co.cask.cdap.proto.ProgramLiveInfo;
import co.cask.cdap.proto.ProgramRecord;
import co.cask.cdap.proto.ProgramStatus;
import co.cask.cdap.proto.ProgramType;
import co.cask.cdap.proto.RunRecord;
import co.cask.common.http.HttpMethod;
import co.cask.common.http.HttpRequest;
import co.cask.common.http.HttpResponse;
import co.cask.common.http.ObjectResponse;
import com.google.common.base.Charsets;
import com.google.common.base.Throwables;
import com.google.common.reflect.TypeToken;
import com.google.gson.Gson;

import java.io.IOException;
import java.net.HttpURLConnection;
import java.net.URL;
import java.util.List;
import java.util.Map;
import java.util.concurrent.Callable;
import java.util.concurrent.ExecutionException;
import java.util.concurrent.TimeUnit;
import java.util.concurrent.TimeoutException;
import javax.inject.Inject;

/**
 * Provides ways to interact with CDAP Programs.
 */
public class ProgramClient {

  private static final Gson GSON = new Gson();

  private final RESTClient restClient;
  private final ClientConfig config;

  @Inject
  public ProgramClient(ClientConfig config) {
    this.config = config;
    this.restClient = RESTClient.create(config);
  }

  /**
   * Starts a program using specified runtime arguments.
   *
   * @param appId ID of the application that the program belongs to
   * @param programType type of the program
   * @param programName name of the program
   * @param runtimeArgs runtime arguments to pass to the program
   * @throws IOException if a network error occurred
   * @throws ProgramNotFoundException if the program with the specified name could not be found
   * @throws UnauthorizedException if the request is not authorized successfully in the gateway server
   */
  public void start(String appId, ProgramType programType, String programName, Map<String, String> runtimeArgs)
    throws IOException, ProgramNotFoundException, UnauthorizedException {

    Id.Application app = Id.Application.from(config.getNamespace(), appId);
    Id.Program program = Id.Program.from(app, programType, programName);
    String path = String.format("apps/%s/%s/%s/start", appId, programType.getCategoryName(), programName);
    URL url = VersionMigrationUtils.resolveURL(config, programType, path);
    HttpRequest request = HttpRequest.post(url).withBody(GSON.toJson(runtimeArgs)).build();
    HttpResponse response = restClient.execute(request, config.getAccessToken(), HttpURLConnection.HTTP_NOT_FOUND);
    if (response.getResponseCode() == HttpURLConnection.HTTP_NOT_FOUND) {
      throw new ProgramNotFoundException(program);
    }
  }

  /**
   * Starts a program using the stored runtime arguments.
   *
   * @param appId ID of the application that the program belongs to
   * @param programType type of the program
   * @param programName name of the program
   * @throws IOException if a network error occurred
   * @throws ProgramNotFoundException if the program with the specified name could not be found
   * @throws UnauthorizedException if the request is not authorized successfully in the gateway server
   */
  public void start(String appId, ProgramType programType, String programName)
    throws IOException, ProgramNotFoundException, UnauthorizedException {

    Id.Application app = Id.Application.from(config.getNamespace(), appId);
    Id.Program program = Id.Program.from(app, programType, programName);
    String path = String.format("apps/%s/%s/%s/start", appId, programType.getCategoryName(), programName);
    URL url = VersionMigrationUtils.resolveURL(config, programType, path);
    HttpRequest request = HttpRequest.post(url).build();
    HttpResponse response = restClient.execute(request, config.getAccessToken(), HttpURLConnection.HTTP_NOT_FOUND);
    if (response.getResponseCode() == HttpURLConnection.HTTP_NOT_FOUND) {
      throw new ProgramNotFoundException(program);
    }
  }

  /**
   * Stops a program.
   *
   * @param appId ID of the application that the program belongs to
   * @param programType type of the program
   * @param programName name of the program
   * @throws IOException if a network error occurred
   * @throws ProgramNotFoundException if the program with the specified name could not be found
   * @throws UnauthorizedException if the request is not authorized successfully in the gateway server
   */
  public void stop(String appId, ProgramType programType, String programName)
    throws IOException, ProgramNotFoundException, UnauthorizedException {

    Id.Application app = Id.Application.from(config.getNamespace(), appId);
    Id.Program program = Id.Program.from(app, programType, programName);
    String path = String.format("apps/%s/%s/%s/stop", appId, programType.getCategoryName(), programName);
    URL url = VersionMigrationUtils.resolveURL(config, programType, path);
    HttpResponse response = restClient.execute(HttpMethod.POST, url, config.getAccessToken(),
                                               HttpURLConnection.HTTP_NOT_FOUND);
    if (response.getResponseCode() == HttpURLConnection.HTTP_NOT_FOUND) {
      throw new ProgramNotFoundException(program);
    }
  }

  /**
   * Stops all currently running programs.
   *
   * @throws IOException
   * @throws UnauthorizedException
   * @throws InterruptedException
   * @throws TimeoutException
   */
  public void stopAll() throws IOException, UnauthorizedException, InterruptedException, TimeoutException {
    Map<ProgramType, List<ProgramRecord>> allPrograms = new ApplicationClient(config).listAllPrograms();
    for (Map.Entry<ProgramType, List<ProgramRecord>> entry : allPrograms.entrySet()) {
      ProgramType programType = entry.getKey();
      List<ProgramRecord> programRecords = entry.getValue();
      for (ProgramRecord programRecord : programRecords) {
        try {
          String status = this.getStatus(programRecord.getApp(), programType, programRecord.getId());
          if (!status.equals("STOPPED")) {
            this.stop(programRecord.getApp(), programType, programRecord.getId());
            this.waitForStatus(programRecord.getApp(), programType, programRecord.getId(),
                               "STOPPED", 60, TimeUnit.SECONDS);
          }
        } catch (ProgramNotFoundException e) {
          // IGNORE
        }
      }
    }
  }

  /**
   * Gets the status of a program.
   *
   * @param appId ID of the application that the program belongs to
   * @param programType type of the program
   * @param programName name of the program
   * @return the status of the program (e.g. STOPPED, STARTING, RUNNING)
   * @throws IOException if a network error occurred
   * @throws ProgramNotFoundException if the program with the specified name could not be found
   * @throws UnauthorizedException if the request is not authorized successfully in the gateway server
   */
  public String getStatus(String appId, ProgramType programType, String programName)
    throws IOException, ProgramNotFoundException, UnauthorizedException {

    Id.Application app = Id.Application.from(config.getNamespace(), appId);
    Id.Program program = Id.Program.from(app, programType, programName);
    String path = String.format("apps/%s/%s/%s/status", appId, programType.getCategoryName(), programName);
    URL url = VersionMigrationUtils.resolveURL(config, programType, path);
    HttpResponse response = restClient.execute(HttpMethod.GET, url, config.getAccessToken(),
                                               HttpURLConnection.HTTP_NOT_FOUND);
    if (HttpURLConnection.HTTP_NOT_FOUND == response.getResponseCode()) {
      throw new ProgramNotFoundException(program);
    }

    return ObjectResponse.fromJsonBody(response, ProgramStatus.class).getResponseObject().getStatus();
  }

  /**
   * Waits for a program to have a certain status.
   *
   * @param appId ID of the application that the program belongs to
   * @param programType type of the program
   * @param programId name of the program
   * @param status the desired status
   * @param timeout how long to wait in milliseconds until timing out
   * @throws IOException if a network error occurred
   * @throws ProgramNotFoundException if the program with the specified name could not be found
   * @throws UnauthorizedException if the request is not authorized successfully in the gateway server
   * @throws TimeoutException if the program did not achieve the desired program status before the timeout
   * @throws InterruptedException if interrupted while waiting for the desired program status
   */
  public void waitForStatus(final String appId, final ProgramType programType, final String programId,
                            String status, long timeout, TimeUnit timeoutUnit)
    throws UnauthorizedException, IOException, ProgramNotFoundException,
    TimeoutException, InterruptedException {

    try {
      Tasks.waitFor(status, new Callable<String>() {
        @Override
        public String call() throws Exception {
          return getStatus(appId, programType, programId);
        }
      }, timeout, timeoutUnit, 1, TimeUnit.SECONDS);
    } catch (ExecutionException e) {
      Throwables.propagateIfPossible(e.getCause(), UnauthorizedException.class);
      Throwables.propagateIfPossible(e.getCause(), ProgramNotFoundException.class);
      Throwables.propagateIfPossible(e.getCause(), IOException.class);
    }
  }

  /**
   * Gets the live information of a program. In distributed CDAP,
   * this will contain IDs of the YARN applications that are running the program.
   *
   * @param appId ID of the application that the program belongs to
   * @param programType type of the program
   * @param programName name of the program
   * @return {@link ProgramLiveInfo} of the program
   * @throws IOException if a network error occurred
   * @throws ProgramNotFoundException if the program with the specified name could not be found
   * @throws UnauthorizedException if the request is not authorized successfully in the gateway server
   */
  public DistributedProgramLiveInfo getLiveInfo(String appId, ProgramType programType, String programName)
    throws IOException, ProgramNotFoundException, UnauthorizedException {

    Id.Application app = Id.Application.from(config.getNamespace(), appId);
    Id.Program program = Id.Program.from(app, programType, programName);
    String path = String.format("apps/%s/%s/%s/live-info", appId, programType.getCategoryName(), programName);
    URL url = VersionMigrationUtils.resolveURL(config, programType, path);
    HttpResponse response = restClient.execute(HttpMethod.GET, url, config.getAccessToken(),
                                               HttpURLConnection.HTTP_NOT_FOUND);
    if (response.getResponseCode() == HttpURLConnection.HTTP_NOT_FOUND) {
      throw new ProgramNotFoundException(program);
    }

    return ObjectResponse.fromJsonBody(response, DistributedProgramLiveInfo.class).getResponseObject();
  }

  /**
   * Gets the number of instances that a flowlet is currently running on.
   *
   * @param appId ID of the application that the flowlet belongs to
   * @param flowId ID of the flow that the flowlet belongs to
   * @param flowletId ID of the flowlet
   * @return number of instances that the flowlet is currently running on
   * @throws IOException if a network error occurred
   * @throws NotFoundException if the application, flow, or flowlet could not be found
   * @throws UnauthorizedException if the request is not authorized successfully in the gateway server
   */
  public int getFlowletInstances(String appId, String flowId, String flowletId)
    throws IOException, NotFoundException, UnauthorizedException {

    Id.Application app = Id.Application.from(config.getNamespace(), appId);
    Id.Flow.Flowlet flowlet = Id.Flow.Flowlet.from(app, flowId, flowletId);
    URL url = config.resolveNamespacedURLV3(String.format("apps/%s/flows/%s/flowlets/%s/instances",
                                                          appId, flowId, flowletId));
    HttpResponse response = restClient.execute(HttpMethod.GET, url, config.getAccessToken(),
                                               HttpURLConnection.HTTP_NOT_FOUND);
    if (response.getResponseCode() == HttpURLConnection.HTTP_NOT_FOUND) {
      throw new NotFoundException(flowlet);
    }

    return ObjectResponse.fromJsonBody(response, Instances.class).getResponseObject().getInstances();
  }

  /**
   * Sets the number of instances that a flowlet will run on.
   *
   * @param appId ID of the application that the flowlet belongs to
   * @param flowId ID of the flow that the flowlet belongs to
   * @param flowletId ID of the flowlet
   * @param instances number of instances for the flowlet to run on
   * @throws IOException if a network error occurred
   * @throws NotFoundException if the application, flow, or flowlet could not be found
   * @throws UnauthorizedException if the request is not authorized successfully in the gateway server
   */
  public void setFlowletInstances(String appId, String flowId, String flowletId, int instances)
    throws IOException, NotFoundException, UnauthorizedException {

    Id.Application app = Id.Application.from(config.getNamespace(), appId);
    Id.Flow.Flowlet flowlet = Id.Flow.Flowlet.from(app, flowId, flowletId);
    URL url = config.resolveNamespacedURLV3(String.format("apps/%s/flows/%s/flowlets/%s/instances",
                                                          appId, flowId, flowletId));
    HttpRequest request = HttpRequest.put(url).withBody(GSON.toJson(new Instances(instances))).build();

    HttpResponse response = restClient.execute(request, config.getAccessToken(), HttpURLConnection.HTTP_NOT_FOUND);
    if (response.getResponseCode() == HttpURLConnection.HTTP_NOT_FOUND) {
      throw new NotFoundException(flowlet);
    }
  }

  /**
   * Gets the number of instances that a worker is currently running on.
   *
   * @param appId ID of the application that the worker belongs to
   * @param workerId ID of the worker
   * @return number of instances that the worker is currently running on
   * @throws IOException if a network error occurred
   * @throws NotFoundException if the application or worker could not be found
   * @throws UnauthorizedException if the request is not authorized successfully in the gateway server
   */
<<<<<<< HEAD
  public int getWorkerInstances(String appId, String workerId)
    throws IOException, NotFoundException, UnauthorizedException {

    Id.Application app = Id.Application.from(config.getNamespace(), appId);
    Id.Worker worker = Id.Worker.from(app, workerId);
=======
  public int getWorkerInstances(String appId, String workerId) throws IOException, NotFoundException,
    UnauthorizedException {
>>>>>>> 8c87e303
    URL url = config.resolveURL(String.format("apps/%s/workers/%s/instances", appId, workerId));
    HttpResponse response = restClient.execute(HttpMethod.GET, url, config.getAccessToken(),
                                               HttpURLConnection.HTTP_NOT_FOUND);
    if (response.getResponseCode() == HttpURLConnection.HTTP_NOT_FOUND) {
      throw new NotFoundException(worker);
    }
    return ObjectResponse.fromJsonBody(response, Instances.class).getResponseObject().getInstances();
  }

  /**
   * Sets the number of instances that a worker will run on.
   *
   * @param appId ID of the application that the worker belongs to
   * @param workerId ID of the worker
   * @param instances number of instances for the worker to run on
   * @throws IOException if a network error occurred
   * @throws NotFoundException if the application or worker could not be found
   * @throws UnauthorizedException if the request is not authorized successfully in the gateway server
   */
<<<<<<< HEAD
  public void setWorkerInstances(String appId, String workerId, int instances)
    throws IOException, NotFoundException, UnauthorizedException {

    Id.Application app = Id.Application.from(config.getNamespace(), appId);
    Id.Worker worker = Id.Worker.from(app, workerId);
=======
  public void setWorkerInstances(String appId, String workerId, int instances) throws IOException, NotFoundException,
    UnauthorizedException {
>>>>>>> 8c87e303
    URL url = config.resolveURL(String.format("apps/%s/workers/%s/instances", appId, workerId));
    HttpRequest request = HttpRequest.put(url).withBody(GSON.toJson(new Instances(instances))).build();

    HttpResponse response = restClient.execute(request, config.getAccessToken(), HttpURLConnection.HTTP_NOT_FOUND);
    if (response.getResponseCode() == HttpURLConnection.HTTP_NOT_FOUND) {
      throw new NotFoundException(worker);
    }
  }

  /**
   * Gets the number of instances that a procedure is currently running on.
   *
   * @param appId ID of the application that the procedure belongs to
   * @param procedureId ID of the procedure
   * @return number of instances that the procedure is currently running on
   * @throws IOException if a network error occurred
   * @throws NotFoundException if the application or procedure could not be found
   * @throws UnauthorizedException if the request is not authorized successfully in the gateway server
   * @deprecated As of version 2.6.0, replaced by {@link co.cask.cdap.api.service.Service}
   */
  @Deprecated
<<<<<<< HEAD
  public int getProcedureInstances(String appId, String procedureId)
    throws IOException, NotFoundException, UnauthorizedException {
=======
  public int getProcedureInstances(String appId, String procedureId) throws IOException, NotFoundException,
    UnauthorizedException {
>>>>>>> 8c87e303

    Id.Application app = Id.Application.from(config.getNamespace(), appId);
    Id.Procedure procedure = Id.Procedure.from(app, procedureId);
    String path = String.format("apps/%s/procedures/%s/instances", appId, procedureId);
    URL url = VersionMigrationUtils.resolveURL(config, ProgramType.PROCEDURE, path);
    HttpResponse response = restClient.execute(HttpMethod.GET, url, config.getAccessToken(),
                                               HttpURLConnection.HTTP_NOT_FOUND);
    if (response.getResponseCode() == HttpURLConnection.HTTP_NOT_FOUND) {
      throw new NotFoundException(procedure);
    }

    return ObjectResponse.fromJsonBody(response, Instances.class).getResponseObject().getInstances();
  }

  /**
   * Sets the number of instances that a procedure will run on.
   *
   * @param appId ID of the application that the procedure belongs to
   * @param procedureId ID of the procedure
   * @param instances number of instances for the procedure to run on
   * @throws IOException if a network error occurred
   * @throws NotFoundException if the application or procedure could not be found
   * @throws UnauthorizedException if the request is not authorized successfully in the gateway server
   * @deprecated As of version 2.6.0, replaced by {@link Service}
   */
  @Deprecated
  public void setProcedureInstances(String appId, String procedureId, int instances)
    throws IOException, NotFoundException, UnauthorizedException {

    Id.Application app = Id.Application.from(config.getNamespace(), appId);
    Id.Procedure procedure = Id.Procedure.from(app, procedureId);
    String path = String.format("apps/%s/procedures/%s/instances", appId, procedureId);
    URL url = VersionMigrationUtils.resolveURL(config, ProgramType.PROCEDURE, path);
    HttpRequest request = HttpRequest.put(url).withBody(GSON.toJson(new Instances(instances))).build();

    HttpResponse response = restClient.execute(request, config.getAccessToken(), HttpURLConnection.HTTP_NOT_FOUND);
    if (response.getResponseCode() == HttpURLConnection.HTTP_NOT_FOUND) {
      throw new NotFoundException(procedure);
    }
  }

  /**
   * Gets the number of instances of a service.
   *
   * @param appId ID of the application that the service belongs to
   * @param serviceId Id of the service
   * @return number of instances of the service handler
   * @throws IOException if a network error occurred
   * @throws NotFoundException if the application or service could not found
   * @throws UnauthorizedException if the request is not authorized successfully in the gateway server
   */
<<<<<<< HEAD
  public int getServiceInstances(String appId, String serviceId)
    throws IOException, NotFoundException, UnauthorizedException {

    Id.Application app = Id.Application.from(config.getNamespace(), appId);
    Id.Service service = Id.Service.from(app, serviceId);
=======
  public int getServiceInstances(String appId, String serviceId) throws IOException, NotFoundException,
    UnauthorizedException {
>>>>>>> 8c87e303
    URL url = config.resolveNamespacedURLV3(String.format("apps/%s/services/%s/instances", appId, serviceId));
    HttpResponse response = restClient.execute(HttpMethod.GET, url, config.getAccessToken(),
                                               HttpURLConnection.HTTP_NOT_FOUND);
    if (response.getResponseCode() == HttpURLConnection.HTTP_NOT_FOUND) {
      throw new NotFoundException(service);
    }
    return ObjectResponse.fromJsonBody(response, Instances.class).getResponseObject().getInstances();
  }

  /**
   * Gets the number of instances that a service runnable is running on.
   *
   * @param appId ID of the application that the service runnable belongs to
   * @param serviceId ID of the service that the service runnable belongs to
   * @param runnableId ID of the service runnable
   * @return number of instances that the service runnable is running on
   * @throws IOException if a network error occurred
   * @throws NotFoundException if the application, service, or runnable could not be found
   * @throws UnauthorizedException if the request is not authorized successfully in the gateway server
   * @deprecated As of version 2.8.0, separated into {@link Service} and {@link Worker}
   */
  @Deprecated
  public int getServiceRunnableInstances(String appId, String serviceId, String runnableId)
    throws IOException, NotFoundException, UnauthorizedException {

    Id.Application app = Id.Application.from(config.getNamespace(), appId);
    Id.Service service = Id.Service.from(app, serviceId);
    Id.Service.Runnable runnable = Id.Service.Runnable.from(service, runnableId);
    URL url = config.resolveNamespacedURLV3(String.format("apps/%s/services/%s/runnables/%s/instances",
                                                          appId, serviceId, runnableId));
    HttpResponse response = restClient.execute(HttpMethod.GET, url, config.getAccessToken(),
                                               HttpURLConnection.HTTP_NOT_FOUND);
    if (response.getResponseCode() == HttpURLConnection.HTTP_NOT_FOUND) {
      throw new NotFoundException(runnable);
    }

    return ObjectResponse.fromJsonBody(response, Instances.class).getResponseObject().getInstances();
  }

  /**
   * Sets the number of instances of a service.
   *
   * @param appId ID of the application that the service belongs to
   * @param serviceId ID of the service
   * @param instances number of instances for the service
   * @throws IOException if a network error occurred
   * @throws NotFoundException if the application or service could not be found
   * @throws UnauthorizedException if the request is not authorized successfully in the gateway server
   */
  public void setServiceInstances(String appId, String serviceId, int instances)
    throws IOException, NotFoundException, UnauthorizedException {
<<<<<<< HEAD

    Id.Application app = Id.Application.from(config.getNamespace(), appId);
    Id.Service service = Id.Service.from(app, serviceId);
=======
>>>>>>> 8c87e303
    URL url = config.resolveNamespacedURLV3(String.format("apps/%s/services/%s/instances", appId, serviceId));
    HttpRequest request = HttpRequest.put(url).withBody(GSON.toJson(new Instances(instances))).build();
    HttpResponse response = restClient.execute(request, config.getAccessToken(), HttpURLConnection.HTTP_NOT_FOUND);
    if (response.getResponseCode() == HttpURLConnection.HTTP_NOT_FOUND) {
      throw new NotFoundException(service);
    }
  }

  /**
   * Sets the number of instances that a service runnable is running on.
   *
   * @param appId ID of the application that the service runnable belongs to
   * @param serviceId ID of the service that the service runnable belongs to
   * @param runnableId ID of the service runnable
   * @param instances number of instances for the service runnable to run on
   * @throws IOException if a network error occurred
   * @throws NotFoundException if the application, service, or runnable could not be found
   * @throws UnauthorizedException if the request is not authorized successfully in the gateway server
   * @deprecated As of version 2.8.0, separated into {@link Service} and {@link Worker}
   */
  @Deprecated
  public void setServiceRunnableInstances(String appId, String serviceId, String runnableId, int instances)
    throws IOException, NotFoundException, UnauthorizedException {

    Id.Application app = Id.Application.from(config.getNamespace(), appId);
    Id.Service service = Id.Service.from(app, serviceId);
    Id.Service.Runnable runnable = Id.Service.Runnable.from(service, runnableId);
    URL url = config.resolveNamespacedURLV3(String.format("apps/%s/services/%s/runnables/%s/instances",
                                                          appId, serviceId, runnableId));
    HttpRequest request = HttpRequest.put(url).withBody(GSON.toJson(new Instances(instances))).build();

    HttpResponse response = restClient.execute(request, config.getAccessToken(), HttpURLConnection.HTTP_NOT_FOUND);
    if (response.getResponseCode() == HttpURLConnection.HTTP_NOT_FOUND) {
      throw new NotFoundException(runnable);
    }
  }

  /**
   * Gets the logs of a service runnable.
   *
   * @param appId ID of the application that the service runnable belongs to
   * @param serviceId ID of the service that the service runnable belongs to
   * @param runnableId ID of the service runnable
   * @param start start time of the time range of desired logs
   * @param stop end time of the time range of desired logs
   * @return the logs of the program
   * @throws IOException if a network error occurred
   * @throws NotFoundException if the application, service, or runnable could not be found
   * @throws UnauthorizedException if the request is not authorized successfully in the gateway server
   */
  public String getServiceRunnableLogs(String appId, String serviceId, String runnableId, long start, long stop)
    throws IOException, NotFoundException, UnauthorizedException {

    Id.Application app = Id.Application.from(config.getNamespace(), appId);
    Id.Service service = Id.Service.from(app, serviceId);
    Id.Service.Runnable runnable = Id.Service.Runnable.from(service, runnableId);
    URL url = config.resolveNamespacedURLV3(String.format("apps/%s/services/%s/runnables/%s/logs?start=%d&stop=%d",
                                                          appId, serviceId, runnableId, start, stop));
    HttpResponse response = restClient.execute(HttpMethod.GET, url, config.getAccessToken(),
                                               HttpURLConnection.HTTP_NOT_FOUND);
    if (response.getResponseCode() == HttpURLConnection.HTTP_NOT_FOUND) {
      throw new NotFoundException(runnable);
    }

    return new String(response.getResponseBody(), Charsets.UTF_8);
  }

  /**
   * Gets the run records of a program.
   *
   * @param appId ID of the application that the program belongs to
   * @param programType type of the program
   * @param programId ID of the program
   * @param state - filter by status of the program
   * @return the run records of the program
   * @throws IOException if a network error occurred
   * @throws NotFoundException if the application or program could not be found
   * @throws UnauthorizedException if the request is not authorized successfully in the gateway server
   */
  public List<RunRecord> getProgramRuns(String appId, ProgramType programType, String programId, String state,
                                        long startTime, long endTime, int limit)
    throws IOException, NotFoundException, UnauthorizedException {

    Id.Application app = Id.Application.from(config.getNamespace(), appId);
    Id.Program program = Id.Program.from(app, programType, programId);
    String queryParams = String.format("%s=%s&%s=%d&%s=%d&%s=%d", Constants.AppFabric.QUERY_PARAM_STATUS, state,
                                       Constants.AppFabric.QUERY_PARAM_START_TIME, startTime,
                                       Constants.AppFabric.QUERY_PARAM_END_TIME, endTime,
                                       Constants.AppFabric.QUERY_PARAM_LIMIT, limit);

    String path = String.format("apps/%s/%s/%s/runs?%s",
                                appId, programType.getCategoryName(),
                                programId, queryParams);
    URL url = VersionMigrationUtils.resolveURL(config, programType, path);

    HttpResponse response = restClient.execute(HttpMethod.GET, url, config.getAccessToken(),
                                               HttpURLConnection.HTTP_NOT_FOUND);
    if (response.getResponseCode() == HttpURLConnection.HTTP_NOT_FOUND) {
      throw new NotFoundException(program);
    }

    return ObjectResponse.fromJsonBody(response, new TypeToken<List<RunRecord>>() { }).getResponseObject();
  }

  /**
   * Gets the run records of a program.
   *
   * @param appId ID of the application that the program belongs to
   * @param programType type of the program
   * @param programId ID of the program
   * @return the run records of the program
   * @throws IOException if a network error occurred
   * @throws NotFoundException if the application or program could not be found
   * @throws UnauthorizedException if the request is not authorized successfully in the gateway server
   */
  public List<RunRecord> getAllProgramRuns(String appId, ProgramType programType, String programId,
                                           long startTime, long endTime, int limit)
    throws IOException, NotFoundException, UnauthorizedException {

    Id.Application app = Id.Application.from(config.getNamespace(), appId);
    Id.Program program = Id.Program.from(app, programType, programId);
    String queryParams = String.format("%s=%d&%s=%d&%s=%d", Constants.AppFabric.QUERY_PARAM_START_TIME, startTime,
                                       Constants.AppFabric.QUERY_PARAM_END_TIME, endTime,
                                       Constants.AppFabric.QUERY_PARAM_LIMIT, limit);

    String path = String.format("apps/%s/%s/%s/runs?%s",
                                appId, programType.getCategoryName(),
                                programId, queryParams);
    URL url = VersionMigrationUtils.resolveURL(config, programType, path);

    HttpResponse response = restClient.execute(HttpMethod.GET, url, config.getAccessToken(),
                                               HttpURLConnection.HTTP_NOT_FOUND);
    if (response.getResponseCode() == HttpURLConnection.HTTP_NOT_FOUND) {
      throw new NotFoundException(program);
    }

    return ObjectResponse.fromJsonBody(response, new TypeToken<List<RunRecord>>() { }).getResponseObject();
  }


  /**
   * Gets the logs of a program.
   *
   * @param appId ID of the application that the program belongs to
   * @param programType type of the program
   * @param programId ID of the program
   * @param start start time of the time range of desired logs
   * @param stop end time of the time range of desired logs
   * @return the logs of the program
   * @throws IOException if a network error occurred
   * @throws NotFoundException if the application or program could not be found
   * @throws UnauthorizedException if the request is not authorized successfully in the gateway server
   */
  public String getProgramLogs(String appId, ProgramType programType, String programId, long start, long stop)
    throws IOException, NotFoundException, UnauthorizedException {

    Id.Application app = Id.Application.from(config.getNamespace(), appId);
    Id.Program program = Id.Program.from(app, programType, programId);
    String path = String.format("apps/%s/%s/%s/logs?start=%d&stop=%d",
                                appId, programType.getCategoryName(),
                                programId, start, stop);
    URL url = VersionMigrationUtils.resolveURL(config, programType, path);
    HttpResponse response = restClient.execute(HttpMethod.GET, url, config.getAccessToken());
    if (response.getResponseCode() == HttpURLConnection.HTTP_NOT_FOUND) {
<<<<<<< HEAD
      throw new ProgramNotFoundException(program);
=======
      throw new ProgramNotFoundException(programType, appId, programId);
    }

    return new String(response.getResponseBody(), Charsets.UTF_8);
  }

  /**
   * Gets the logs of a service runnable.
   *
   * @param appId ID of the application that the service runnable belongs to
   * @param serviceId ID of the service that the service runnable belongs to
   * @param runnableId ID of the service runnable
   * @param start start time of the time range of desired logs
   * @param stop end time of the time range of desired logs
   * @return the logs of the program
   * @throws IOException if a network error occurred
   * @throws NotFoundException if the application, service, or runnable could not be found
   * @throws UnauthorizedException if the request is not authorized successfully in the gateway server
   */
  public String getServiceRunnableLogs(String appId, String serviceId, String runnableId, long start, long stop)
    throws IOException, NotFoundException, UnauthorizedException {

    URL url = config.resolveNamespacedURLV3(String.format("apps/%s/services/%s/runnables/%s/logs?start=%d&stop=%d",
                                                          appId, serviceId, runnableId, start, stop));
    HttpResponse response = restClient.execute(HttpMethod.GET, url, config.getAccessToken(),
                                               HttpURLConnection.HTTP_NOT_FOUND);
    if (response.getResponseCode() == HttpURLConnection.HTTP_NOT_FOUND) {
      throw new NotFoundException("application or service or runnable", appId + "/" + serviceId + "/" + runnableId);
>>>>>>> 8c87e303
    }

    return new String(response.getResponseBody(), Charsets.UTF_8);
  }

  /**
   * Gets the runtime args of a program.
   *
   * @param appId ID of the application tat the program belongs to
   * @param programType type of the program
   * @param programId ID of the program
   * @return runtime args of the program
   * @throws IOException if a network error occurred
   * @throws ProgramNotFoundException if the application or program could not be found
   * @throws UnauthorizedException if the request is not authorized successfully in the gateway server
   */
  public Map<String, String> getRuntimeArgs(String appId, ProgramType programType, String programId)
    throws IOException, UnauthorizedException, ProgramNotFoundException {
<<<<<<< HEAD

    Id.Application app = Id.Application.from(config.getNamespace(), appId);
    Id.Program program = Id.Program.from(app, programType, programId);
=======
>>>>>>> 8c87e303
    String path = String.format("apps/%s/%s/%s/runtimeargs", appId, programType.getCategoryName(), programId);
    URL url = VersionMigrationUtils.resolveURL(config, programType, path);
    HttpResponse response = restClient.execute(HttpMethod.GET, url, config.getAccessToken(),
                                               HttpURLConnection.HTTP_NOT_FOUND);
    if (response.getResponseCode() == HttpURLConnection.HTTP_NOT_FOUND) {
      throw new ProgramNotFoundException(program);
    }
    return ObjectResponse.fromJsonBody(response, new TypeToken<Map<String, String>>() { }).getResponseObject();
  }

  /**
   * Sets the runtime args of a program.
   *
   * @param appId ID of the application tat the program belongs to
   * @param programType type of the program
   * @param programId ID of the program
   * @param runtimeArgs args of the program
   * @throws IOException if a network error occurred
   * @throws ProgramNotFoundException if the application or program could not be found
   * @throws UnauthorizedException if the request is not authorized successfully in the gateway server
   */
  public void setRuntimeArgs(String appId, ProgramType programType, String programId, Map<String, String> runtimeArgs)
    throws IOException, UnauthorizedException, ProgramNotFoundException {
<<<<<<< HEAD

    Id.Application app = Id.Application.from(config.getNamespace(), appId);
    Id.Program program = Id.Program.from(app, programType, programId);
=======
>>>>>>> 8c87e303
    String path = String.format("apps/%s/%s/%s/runtimeargs", appId, programType.getCategoryName(), programId);
    URL url = VersionMigrationUtils.resolveURL(config, programType, path);
    HttpRequest request = HttpRequest.put(url).withBody(GSON.toJson(runtimeArgs)).build();
    HttpResponse response = restClient.execute(request, config.getAccessToken(), HttpURLConnection.HTTP_NOT_FOUND);
    if (response.getResponseCode() == HttpURLConnection.HTTP_NOT_FOUND) {
      throw new ProgramNotFoundException(program);
    }
  }
}<|MERGE_RESOLUTION|>--- conflicted
+++ resolved
@@ -322,16 +322,12 @@
    * @throws NotFoundException if the application or worker could not be found
    * @throws UnauthorizedException if the request is not authorized successfully in the gateway server
    */
-<<<<<<< HEAD
   public int getWorkerInstances(String appId, String workerId)
     throws IOException, NotFoundException, UnauthorizedException {
 
     Id.Application app = Id.Application.from(config.getNamespace(), appId);
     Id.Worker worker = Id.Worker.from(app, workerId);
-=======
-  public int getWorkerInstances(String appId, String workerId) throws IOException, NotFoundException,
-    UnauthorizedException {
->>>>>>> 8c87e303
+
     URL url = config.resolveURL(String.format("apps/%s/workers/%s/instances", appId, workerId));
     HttpResponse response = restClient.execute(HttpMethod.GET, url, config.getAccessToken(),
                                                HttpURLConnection.HTTP_NOT_FOUND);
@@ -351,16 +347,12 @@
    * @throws NotFoundException if the application or worker could not be found
    * @throws UnauthorizedException if the request is not authorized successfully in the gateway server
    */
-<<<<<<< HEAD
   public void setWorkerInstances(String appId, String workerId, int instances)
     throws IOException, NotFoundException, UnauthorizedException {
 
     Id.Application app = Id.Application.from(config.getNamespace(), appId);
     Id.Worker worker = Id.Worker.from(app, workerId);
-=======
-  public void setWorkerInstances(String appId, String workerId, int instances) throws IOException, NotFoundException,
-    UnauthorizedException {
->>>>>>> 8c87e303
+
     URL url = config.resolveURL(String.format("apps/%s/workers/%s/instances", appId, workerId));
     HttpRequest request = HttpRequest.put(url).withBody(GSON.toJson(new Instances(instances))).build();
 
@@ -382,13 +374,8 @@
    * @deprecated As of version 2.6.0, replaced by {@link co.cask.cdap.api.service.Service}
    */
   @Deprecated
-<<<<<<< HEAD
   public int getProcedureInstances(String appId, String procedureId)
     throws IOException, NotFoundException, UnauthorizedException {
-=======
-  public int getProcedureInstances(String appId, String procedureId) throws IOException, NotFoundException,
-    UnauthorizedException {
->>>>>>> 8c87e303
 
     Id.Application app = Id.Application.from(config.getNamespace(), appId);
     Id.Procedure procedure = Id.Procedure.from(app, procedureId);
@@ -440,16 +427,12 @@
    * @throws NotFoundException if the application or service could not found
    * @throws UnauthorizedException if the request is not authorized successfully in the gateway server
    */
-<<<<<<< HEAD
   public int getServiceInstances(String appId, String serviceId)
     throws IOException, NotFoundException, UnauthorizedException {
 
     Id.Application app = Id.Application.from(config.getNamespace(), appId);
     Id.Service service = Id.Service.from(app, serviceId);
-=======
-  public int getServiceInstances(String appId, String serviceId) throws IOException, NotFoundException,
-    UnauthorizedException {
->>>>>>> 8c87e303
+
     URL url = config.resolveNamespacedURLV3(String.format("apps/%s/services/%s/instances", appId, serviceId));
     HttpResponse response = restClient.execute(HttpMethod.GET, url, config.getAccessToken(),
                                                HttpURLConnection.HTTP_NOT_FOUND);
@@ -501,12 +484,10 @@
    */
   public void setServiceInstances(String appId, String serviceId, int instances)
     throws IOException, NotFoundException, UnauthorizedException {
-<<<<<<< HEAD
 
     Id.Application app = Id.Application.from(config.getNamespace(), appId);
     Id.Service service = Id.Service.from(app, serviceId);
-=======
->>>>>>> 8c87e303
+
     URL url = config.resolveNamespacedURLV3(String.format("apps/%s/services/%s/instances", appId, serviceId));
     HttpRequest request = HttpRequest.put(url).withBody(GSON.toJson(new Instances(instances))).build();
     HttpResponse response = restClient.execute(request, config.getAccessToken(), HttpURLConnection.HTTP_NOT_FOUND);
@@ -671,38 +652,7 @@
     URL url = VersionMigrationUtils.resolveURL(config, programType, path);
     HttpResponse response = restClient.execute(HttpMethod.GET, url, config.getAccessToken());
     if (response.getResponseCode() == HttpURLConnection.HTTP_NOT_FOUND) {
-<<<<<<< HEAD
       throw new ProgramNotFoundException(program);
-=======
-      throw new ProgramNotFoundException(programType, appId, programId);
-    }
-
-    return new String(response.getResponseBody(), Charsets.UTF_8);
-  }
-
-  /**
-   * Gets the logs of a service runnable.
-   *
-   * @param appId ID of the application that the service runnable belongs to
-   * @param serviceId ID of the service that the service runnable belongs to
-   * @param runnableId ID of the service runnable
-   * @param start start time of the time range of desired logs
-   * @param stop end time of the time range of desired logs
-   * @return the logs of the program
-   * @throws IOException if a network error occurred
-   * @throws NotFoundException if the application, service, or runnable could not be found
-   * @throws UnauthorizedException if the request is not authorized successfully in the gateway server
-   */
-  public String getServiceRunnableLogs(String appId, String serviceId, String runnableId, long start, long stop)
-    throws IOException, NotFoundException, UnauthorizedException {
-
-    URL url = config.resolveNamespacedURLV3(String.format("apps/%s/services/%s/runnables/%s/logs?start=%d&stop=%d",
-                                                          appId, serviceId, runnableId, start, stop));
-    HttpResponse response = restClient.execute(HttpMethod.GET, url, config.getAccessToken(),
-                                               HttpURLConnection.HTTP_NOT_FOUND);
-    if (response.getResponseCode() == HttpURLConnection.HTTP_NOT_FOUND) {
-      throw new NotFoundException("application or service or runnable", appId + "/" + serviceId + "/" + runnableId);
->>>>>>> 8c87e303
     }
 
     return new String(response.getResponseBody(), Charsets.UTF_8);
@@ -721,12 +671,10 @@
    */
   public Map<String, String> getRuntimeArgs(String appId, ProgramType programType, String programId)
     throws IOException, UnauthorizedException, ProgramNotFoundException {
-<<<<<<< HEAD
 
     Id.Application app = Id.Application.from(config.getNamespace(), appId);
     Id.Program program = Id.Program.from(app, programType, programId);
-=======
->>>>>>> 8c87e303
+
     String path = String.format("apps/%s/%s/%s/runtimeargs", appId, programType.getCategoryName(), programId);
     URL url = VersionMigrationUtils.resolveURL(config, programType, path);
     HttpResponse response = restClient.execute(HttpMethod.GET, url, config.getAccessToken(),
@@ -750,12 +698,10 @@
    */
   public void setRuntimeArgs(String appId, ProgramType programType, String programId, Map<String, String> runtimeArgs)
     throws IOException, UnauthorizedException, ProgramNotFoundException {
-<<<<<<< HEAD
 
     Id.Application app = Id.Application.from(config.getNamespace(), appId);
     Id.Program program = Id.Program.from(app, programType, programId);
-=======
->>>>>>> 8c87e303
+
     String path = String.format("apps/%s/%s/%s/runtimeargs", appId, programType.getCategoryName(), programId);
     URL url = VersionMigrationUtils.resolveURL(config, programType, path);
     HttpRequest request = HttpRequest.put(url).withBody(GSON.toJson(runtimeArgs)).build();
