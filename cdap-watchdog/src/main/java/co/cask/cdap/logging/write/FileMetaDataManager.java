--- conflicted
+++ resolved
@@ -24,20 +24,16 @@
 import co.cask.cdap.api.dataset.table.Row;
 import co.cask.cdap.api.dataset.table.Scanner;
 import co.cask.cdap.api.dataset.table.Table;
+import co.cask.cdap.common.conf.CConfiguration;
 import co.cask.cdap.common.io.Locations;
 import co.cask.cdap.common.io.RootLocationFactory;
 import co.cask.cdap.common.logging.LoggingContext;
-<<<<<<< HEAD
-import co.cask.cdap.data2.transaction.Transactions;
-=======
 import co.cask.cdap.common.namespace.NamespacedLocationFactory;
 import co.cask.cdap.data.dataset.SystemDatasetInstantiator;
 import co.cask.cdap.data2.dataset2.DatasetFramework;
 import co.cask.cdap.data2.dataset2.MultiThreadDatasetCache;
 import co.cask.cdap.data2.transaction.Transactions;
 import co.cask.cdap.data2.transaction.TxCallable;
-import co.cask.cdap.logging.LoggingConfiguration;
->>>>>>> f9456578
 import co.cask.cdap.logging.context.GenericLoggingContext;
 import co.cask.cdap.logging.context.LoggingContextHelper;
 import co.cask.cdap.logging.framework.LogPathIdentifier;
@@ -46,14 +42,11 @@
 import co.cask.cdap.security.impersonation.Impersonator;
 import com.google.common.base.Objects;
 import com.google.common.base.Preconditions;
-<<<<<<< HEAD
-=======
-import com.google.common.base.Strings;
 import com.google.common.collect.ImmutableMap;
->>>>>>> f9456578
 import com.google.common.collect.Maps;
 import com.google.inject.Inject;
 import org.apache.tephra.RetryStrategies;
+import org.apache.tephra.TransactionExecutor;
 import org.apache.tephra.TransactionFailureException;
 import org.apache.tephra.TransactionSystemClient;
 import org.apache.twill.filesystem.Location;
@@ -84,13 +77,8 @@
   private static final NavigableMap<?, ?> EMPTY_MAP = Maps.unmodifiableNavigableMap(new TreeMap());
 
   private final RootLocationFactory rootLocationFactory;
-<<<<<<< HEAD
-  private final LogSaverTableUtil tableUtil;
-  private final TransactionExecutorFactory transactionExecutorFactory;
-=======
-  private final NamespacedLocationFactory namespacedLocationFactory;
-  private final String logBaseDir;
->>>>>>> f9456578
+
+
   private final Impersonator impersonator;
   private final DatasetFramework datasetFramework;
   private final Transactional transactional;
@@ -99,16 +87,9 @@
   // location mapped to a namespace are from root of the filesystem. The FileMetaDataManager stores a location in
   // bytes to a hbase table and to construct it back to a Location it needs to work with a root based location factory.
   @Inject
-<<<<<<< HEAD
-  public FileMetaDataManager(final LogSaverTableUtil tableUtil, TransactionExecutorFactory txExecutorFactory,
-                             RootLocationFactory rootLocationFactory, Impersonator impersonator) {
-    this.tableUtil = tableUtil;
-    this.transactionExecutorFactory = txExecutorFactory;
-=======
   FileMetaDataManager(CConfiguration cConf, RootLocationFactory rootLocationFactory,
                       NamespacedLocationFactory namespacedLocationFactory, Impersonator impersonator,
                       DatasetFramework datasetFramework, TransactionSystemClient txClient) {
->>>>>>> f9456578
     this.rootLocationFactory = rootLocationFactory;
     this.impersonator = impersonator;
     this.datasetFramework = datasetFramework;
@@ -246,6 +227,7 @@
     });
   }
 
+
   /**
    * Scans meta data and gathers the metadata files in batches of configurable batch size
    *
@@ -255,43 +237,20 @@
    * @return next start and stop key + start column for next iteration, returns null if end of table
    */
   @Nullable
-<<<<<<< HEAD
   public TableKey scanFiles(@Nullable final TableKey tableKey,
                             final long batchSize, final MetaEntryProcessor metaEntryProcessor) {
-    return execute(new TransactionExecutor.Function<Table, TableKey>() {
-      @Override
-      public TableKey apply(Table table) throws Exception {
-
-        byte[] startKey = tableKey == null ? ROW_KEY_PREFIX : getRowKey(tableKey.getStartKey());
-        byte[] startColumn = tableKey == null ? null : tableKey.getStartColumn();
-        byte[] stopKey = getStopKey(tableKey);
-
-        try (Scanner scanner = table.scan(startKey, stopKey)) {
-          Row row;
-          long colCount = 0;
-
-          while ((row = scanner.next()) != null) {
-            // Get the next logging context
-            byte[] rowKey = row.getRow();
-            byte[] stopCol = null;
-
-            // Go through files for a logging context
-            for (final Map.Entry<byte[], byte[]> entry : row.getColumns().entrySet()) {
-              byte[] colName = entry.getKey();
-=======
-  public TableKey scanFiles(final TableKey startTableKey, final int limit,
-                            final Processor<URI, Set<URI>> processor) {
     try {
       return Transactions.execute(transactional, new TxCallable<TableKey>() {
         @Override
         public TableKey call(DatasetContext context) throws Exception {
-          byte[] startKey = getRowKey(startTableKey.getRowKey());
-          byte[] stopKey = Bytes.stopKeyForPrefix(startKey);
-          byte[] startColumn = startTableKey.getStartColumn();
-
-          try (Scanner scanner = getMetaTable(context).scan(startKey, stopKey)) {
+          Table table = getMetaTable(context);
+          byte[] startKey = tableKey == null ? ROW_KEY_PREFIX : getRowKey(tableKey.getStartKey());
+          byte[] startColumn = tableKey == null ? null : tableKey.getStartColumn();
+          byte[] stopKey = getStopKey(tableKey);
+
+          try (Scanner scanner = table.scan(startKey, stopKey)) {
             Row row;
-            int colCount = 0;
+            long colCount = 0;
 
             while ((row = scanner.next()) != null) {
               // Get the next logging context
@@ -301,45 +260,27 @@
               // Go through files for a logging context
               for (final Map.Entry<byte[], byte[]> entry : row.getColumns().entrySet()) {
                 byte[] colName = entry.getKey();
-                byte[] colValue = entry.getValue();
 
                 // while processing a row key, if start column is present, then it should be considered only for the
                 // first time. Skip any column less/equal to start column
                 if (startColumn != null && Bytes.compareTo(startColumn, colName) >= 0) {
                   continue;
                 }
->>>>>>> f9456578
-
-                // Stop if we exceeded the limit
-                if (colCount >= limit) {
-                  //  return current row key if we exceeded the limit
-                  return new TableKey(getLogPartition(rowKey), stopCol);
+
+                // Stop if we exceeded the batchSize
+                if (colCount >= batchSize) {
+                  byte[] key = tableKey == null ? ROW_KEY_PREFIX_END : tableKey.getStopKey();
+                  //  return current row key if we exceeded the batchSize
+                  return new TableKey(getLogPartition(rowKey).getBytes(), key, stopCol);
                 }
 
-<<<<<<< HEAD
-              // Stop if we exceeded the batchSize
-              if (colCount >= batchSize) {
-                byte[] key = tableKey == null ? ROW_KEY_PREFIX_END : tableKey.getStopKey();
-                //  return current row key if we exceeded the batchSize
-                return new TableKey(getLogPartition(rowKey).getBytes(), key, stopCol);
-              }
-
-              stopCol = colName;
-              colCount++;
-
-              String absolutePath = URI.create(Bytes.toString(entry.getValue())).getPath();
-
-              metaEntryProcessor.process(new ScannedEntryInfo(rowKey, colName, getNamespaceId(rowKey),
-                                                              Locations.getLocationFromAbsolutePath(
-                                                                rootLocationFactory, absolutePath).toURI()));
-=======
                 stopCol = colName;
                 colCount++;
-                String absolutePath = URI.create(Bytes.toString(colValue)).getPath();
-                processor.process(Locations.getLocationFromAbsolutePath(rootLocationFactory, absolutePath).toURI());
+
+                metaEntryProcessor.process(new ScannedEntryInfo(rowKey, colName, getNamespaceId(rowKey),
+                                                                new URI(Bytes.toString(entry.getValue()))));
               }
               startColumn = null;
->>>>>>> f9456578
             }
           }
           return null;
@@ -369,21 +310,26 @@
    * @return count of removed meta files
    */
   public long cleanMetadata(final List<ScannedEntryInfo> entriesToRemove) {
-    return execute(new TransactionExecutor.Function<Table, Long>() {
-
-      @Override
-      public Long apply(Table table) throws Exception {
-        long count = 0;
-
-        for (ScannedEntryInfo entryInfo : entriesToRemove) {
-          table.delete(entryInfo.getRowKey(), entryInfo.getColumn());
-          count++;
+    try {
+      return Transactions.execute(transactional, new TxCallable<Long>() {
+
+        @Override
+        public Long call(DatasetContext context) throws Exception {
+          Table table = getMetaTable(context);
+          long count = 0;
+
+          for (ScannedEntryInfo entryInfo : entriesToRemove) {
+            table.delete(entryInfo.getRowKey(), entryInfo.getColumn());
+            count++;
+          }
+
+          LOG.debug("Total deleted metadata entries {}", count);
+          return count;
         }
-
-        LOG.debug("Total deleted metadata entries {}", count);
-        return count;
-      }
-    });
+      });
+    } catch (TransactionFailureException e) {
+      throw new RuntimeException(Objects.firstNonNull(e.getCause(), e));
+    }
   }
 
   /**
@@ -418,45 +364,12 @@
   /**
    * Class which holds information about scanned meta entries
    */
-<<<<<<< HEAD
+
   public static final class ScannedEntryInfo {
     private final byte[] rowKey;
     private final byte[] column;
     private final NamespaceId namespace;
     private final URI uri;
-=======
-  public int cleanMetaData(final long untilTime, final DeleteCallback callback) throws Exception {
-    return Transactions.execute(transactional, new TxCallable<Integer>() {
-      @Override
-      public Integer call(DatasetContext context) throws Exception {
-        Table table = getMetaTable(context);
-        int deletedColumns = 0;
-        try (Scanner scanner = table.scan(ROW_KEY_PREFIX, ROW_KEY_PREFIX_END)) {
-          Row row;
-          while ((row = scanner.next()) != null) {
-            byte[] rowKey = row.getRow();
-            final NamespaceId namespaceId = getNamespaceId(rowKey);
-            String namespacedLogDir = null;
-            try {
-              namespacedLogDir = impersonator.doAs(namespaceId, new Callable<String>() {
-                @Override
-                public String call() throws Exception {
-                  return LoggingContextHelper.getNamespacedBaseDirLocation(namespacedLocationFactory,
-                                                                           logBaseDir, namespaceId,
-                                                                           impersonator).toString();
-                }
-              });
-            } catch (Exception e) {
-              if (e instanceof NamespaceNotFoundException) {
-                LOG.warn("Namespace {} does not exist. Only delete metadata for it", namespaceId.getEntityName(), e);
-              } else {
-                LOG.warn("Error while accessing namespace {} for log cleanup, skipping it",
-                         namespaceId.getEntityName(), e);
-                continue;
-              }
-            }
->>>>>>> f9456578
-
 
     public ScannedEntryInfo(byte[] rowKey, byte[] column, NamespaceId namespace, URI uri) {
       this.rowKey = rowKey;
@@ -482,44 +395,6 @@
     }
   }
 
-<<<<<<< HEAD
-
-  private void execute(TransactionExecutor.Procedure<Table> func) {
-    try {
-      Table table = tableUtil.getMetaTable();
-      if (table instanceof TransactionAware) {
-        TransactionExecutor txExecutor = Transactions.createTransactionExecutor(transactionExecutorFactory,
-                                                                                (TransactionAware) table);
-        txExecutor.execute(func, table);
-      } else {
-        throw new RuntimeException(String.format("Table %s is not TransactionAware, " +
-                                                   "Exception while trying to cast it to TransactionAware. " +
-                                                   "Please check why the table is not TransactionAware", table));
-      }
-    } catch (Exception e) {
-      throw new RuntimeException(String.format("Error accessing %s table", tableUtil.getMetaTableName()), e);
-    }
-  }
-
-  private <T> T execute(TransactionExecutor.Function<Table, T> func) {
-    try {
-      Table table = tableUtil.getMetaTable();
-      if (table instanceof TransactionAware) {
-        TransactionExecutor txExecutor = Transactions.createTransactionExecutor(transactionExecutorFactory,
-                                                                                (TransactionAware) table);
-        return txExecutor.execute(func, table);
-      } else {
-        throw new RuntimeException(String.format("Table %s is not TransactionAware, " +
-                                                   "Exception while trying to cast it to TransactionAware. " +
-                                                   "Please check why the table is not TransactionAware", table));
-      }
-    } catch (Exception e) {
-      throw new RuntimeException(String.format("Error accessing %s table", tableUtil.getMetaTableName()), e);
-    }
-  }
-
-=======
->>>>>>> f9456578
   private String getLogPartition(byte[] rowKey) {
     int offset = ROW_KEY_PREFIX_END.length;
     int length = rowKey.length - offset;
@@ -552,7 +427,7 @@
     return Bytes.add(ROW_KEY_PREFIX, logPartition);
   }
 
-  private byte [] getMaxKey(Map<byte[], byte[]> map) {
+  private byte[] getMaxKey(Map<byte[], byte[]> map) {
     if (map instanceof SortedMap) {
       return ((SortedMap<byte[], byte[]>) map).lastKey();
     }
