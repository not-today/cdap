--- conflicted
+++ resolved
@@ -37,11 +37,8 @@
 import org.slf4j.Logger;
 import org.slf4j.LoggerFactory;
 
-<<<<<<< HEAD
-=======
 
 import java.util.concurrent.TimeUnit;
->>>>>>> 7fc4c3b2
 import javax.ws.rs.DefaultValue;
 import javax.ws.rs.GET;
 import javax.ws.rs.Path;
@@ -67,51 +64,6 @@
   }
 
   @GET
-<<<<<<< HEAD
-  @Path("/system/{component-id}/{service-id}/logs")
-  public void sysList(HttpRequest request, HttpResponder responder,
-                      @PathParam("component-id") String componentId,
-                      @PathParam("service-id") String serviceId,
-                      @QueryParam("start") long fromTimeMs,
-                      @QueryParam("stop") long toTimeMs,
-                      @QueryParam("escape") boolean escape,
-                      @QueryParam("filter") String filterType) {
-    try {
-      Filter filter = FilterParser.parse(filterType);
-
-      if (fromTimeMs < 0 || toTimeMs < 0 || toTimeMs <= fromTimeMs) {
-        responder.sendStatus(HttpResponseStatus.BAD_REQUEST);
-        return;
-      }
-
-      LoggingContext loggingContext = LoggingContextHelper.getLoggingContext(Constants.Logging.SYSTEM_NAME, componentId,
-                                                                             serviceId);
-      ChunkedLogReaderCallback logCallback = new ChunkedLogReaderCallback(responder, logPattern, escape);
-      logReader.getLog(loggingContext, fromTimeMs, toTimeMs, filter, logCallback);
-    } catch (IllegalArgumentException e) {
-      responder.sendString(HttpResponseStatus.BAD_REQUEST, e.getMessage());
-    } catch (Throwable e) {
-      LOG.error("Caught exception", e);
-      responder.sendStatus(HttpResponseStatus.INTERNAL_SERVER_ERROR);
-    }
-  }
-
-  @GET
-  @Path("/apps/{app-id}/{entity-type}/{entity-id}/logs")
-  public void list(HttpRequest request, HttpResponder responder,
-                   @PathParam("app-id") String appId, @PathParam("entity-type") String entityType,
-                   @PathParam("entity-id") String entityId,
-                   @QueryParam("start") long fromTimeMs,
-                   @QueryParam("stop") long toTimeMs,
-                   @QueryParam("escape") boolean escape,
-                   @QueryParam("filter") String filterType) {
-    try {
-      String accountId = getAuthenticatedAccountId(request);
-      Filter filter = FilterParser.parse(filterType);
-
-      if (fromTimeMs < 0 || toTimeMs < 0 || toTimeMs <= fromTimeMs) {
-        responder.sendStatus(HttpResponseStatus.BAD_REQUEST);
-=======
   @Path("/apps/{app-id}/{program-type}/{program-id}/logs")
   public void list(HttpRequest request, HttpResponder responder, @PathParam("namespace-id") String namespaceId,
                    @PathParam("app-id") String appId, @PathParam("program-type") String programType,
@@ -128,7 +80,6 @@
       if (fromTimeMs < 0 || toTimeMs < 0 || toTimeMs <= fromTimeMs) {
         responder.sendString(HttpResponseStatus.BAD_REQUEST, "Invalid time range. 'start' and 'stop' should be " +
           "greater than zero and 'stop' should be greater than 'start'.");
->>>>>>> 7fc4c3b2
         return;
       }
 
@@ -141,51 +92,13 @@
       responder.sendStatus(HttpResponseStatus.UNAUTHORIZED);
     } catch (IllegalArgumentException e) {
       responder.sendString(HttpResponseStatus.BAD_REQUEST, e.getMessage());
-    } catch (Throwable e) {
+    }  catch (Throwable e) {
       LOG.error("Caught exception", e);
       responder.sendStatus(HttpResponseStatus.INTERNAL_SERVER_ERROR);
     }
   }
 
   @GET
-<<<<<<< HEAD
-  @Path("/system/{component-id}/{service-id}/logs/next")
-  public void sysNext(HttpRequest request, HttpResponder responder,
-                      @PathParam("component-id") String componentId,
-                      @PathParam("service-id") String serviceId,
-                      @QueryParam("max") @DefaultValue("50") int maxEvents,
-                      @QueryParam("fromOffset") @DefaultValue("-1") long fromOffset,
-                      @QueryParam("escape") boolean escape,
-                      @QueryParam("filter") String filterType) {
-    try {
-      Filter filter = FilterParser.parse(filterType);
-
-      LoggingContext loggingContext = LoggingContextHelper.getLoggingContext(Constants.Logging.SYSTEM_NAME, componentId,
-                                                                             serviceId);
-      LogReaderCallback logCallback = new LogReaderCallback(responder, logPattern, escape);
-      logReader.getLogNext(loggingContext, fromOffset, maxEvents, filter, logCallback);
-    } catch (IllegalArgumentException e) {
-      responder.sendString(HttpResponseStatus.BAD_REQUEST, e.getMessage());
-    } catch (Throwable e) {
-      LOG.error("Caught exception", e);
-      responder.sendStatus(HttpResponseStatus.INTERNAL_SERVER_ERROR);
-    }
-  }
-
-  @GET
-  @Path("/apps/{app-id}/{entity-type}/{entity-id}/logs/next")
-  public void next(HttpRequest request, HttpResponder responder,
-                   @PathParam("app-id") String appId, @PathParam("entity-type") String entityType,
-                   @PathParam("entity-id") String entityId,
-                   @QueryParam("max") @DefaultValue("50") int maxEvents,
-                   @QueryParam("fromOffset") @DefaultValue("-1") long fromOffset,
-                   @QueryParam("escape") boolean escape,
-                   @QueryParam("filter") String filterType) {
-
-    try {
-      String accountId = getAuthenticatedAccountId(request);
-      Filter filter = FilterParser.parse(filterType);
-=======
   @Path("/apps/{app-id}/{program-type}/{program-id}/logs/next")
   public void next(HttpRequest request, HttpResponder responder, @PathParam("namespace-id") String namespaceId,
                    @PathParam("app-id") String appId, @PathParam("program-type") String programType,
@@ -196,7 +109,6 @@
 
     try {
       Filter filter = FilterParser.parse(filterStr);
->>>>>>> 7fc4c3b2
 
       LoggingContext loggingContext =
         LoggingContextHelper.getLoggingContext(namespaceId, appId,
@@ -215,42 +127,6 @@
   }
 
   @GET
-<<<<<<< HEAD
-  @Path("/system/{component-id}/{service-id}/logs/prev")
-  public void sysPrev(HttpRequest request, HttpResponder responder,
-                      @PathParam("component-id") String componentId, @PathParam("service-id") String serviceId,
-                      @QueryParam("max") @DefaultValue("50") int maxEvents,
-                      @QueryParam("fromOffset") @DefaultValue("-1") long fromOffset,
-                      @QueryParam("escape") boolean escape,
-                      @QueryParam("filter") String filterType) {
-    try {
-      Filter filter = FilterParser.parse(filterType);
-
-      LoggingContext loggingContext = LoggingContextHelper.getLoggingContext(Constants.Logging.SYSTEM_NAME, componentId,
-                                                                             serviceId);
-      LogReaderCallback logCallback = new LogReaderCallback(responder, logPattern, escape);
-      logReader.getLogPrev(loggingContext, fromOffset, maxEvents, filter, logCallback);
-    } catch (IllegalArgumentException e) {
-      responder.sendString(HttpResponseStatus.BAD_REQUEST, e.getMessage());
-    } catch (Throwable e) {
-      LOG.error("Caught exception", e);
-      responder.sendStatus(HttpResponseStatus.INTERNAL_SERVER_ERROR);
-    }
-  }
-
-  @GET
-  @Path("/apps/{app-id}/{entity-type}/{entity-id}/logs/prev")
-  public void prev(HttpRequest request, HttpResponder responder,
-                   @PathParam("app-id") String appId, @PathParam("entity-type") String entityType,
-                   @PathParam("entity-id") String entityId,
-                   @QueryParam("max") @DefaultValue("50") int maxEvents,
-                   @QueryParam("fromOffset") @DefaultValue("-1") long fromOffset,
-                   @QueryParam("escape") boolean escape,
-                   @QueryParam("filter") String filterType) {
-    try {
-      String accountId = getAuthenticatedAccountId(request);
-      Filter filter = FilterParser.parse(filterType);
-=======
   @Path("/apps/{app-id}/{program-type}/{program-id}/logs/prev")
   public void prev(HttpRequest request, HttpResponder responder, @PathParam("namespace-id") String namespaceId,
                    @PathParam("app-id") String appId, @PathParam("program-type") String programType,
@@ -260,7 +136,6 @@
                    @QueryParam("filter") @DefaultValue("") String filterStr) {
     try {
       Filter filter = FilterParser.parse(filterStr);
->>>>>>> 7fc4c3b2
 
       LoggingContext loggingContext =
         LoggingContextHelper.getLoggingContext(namespaceId, appId, programId,
@@ -277,24 +152,6 @@
     }
   }
 
-<<<<<<< HEAD
-  private LoggingContextHelper.EntityType getEntityType(EntityType entityType) {
-    if (entityType == null) {
-      throw new IllegalArgumentException("Null program type");
-    }
-
-    switch (entityType) {
-      case flows:
-        return LoggingContextHelper.EntityType.FLOW;
-      case procedures:
-        return LoggingContextHelper.EntityType.PROCEDURE;
-      case mapreduce:
-        return LoggingContextHelper.EntityType.MAP_REDUCE;
-      case spark:
-        return LoggingContextHelper.EntityType.SPARK;
-      case services:
-        return LoggingContextHelper.EntityType.SERVICE;
-=======
   private ProgramType getProgramType(ProgramType programType) {
     Preconditions.checkNotNull(programType, "ProgramType cannot be null");
 
@@ -309,7 +166,6 @@
         return ProgramType.SPARK;
       case SERVICE:
         return ProgramType.SERVICE;
->>>>>>> 7fc4c3b2
       default:
         throw new IllegalArgumentException(String.format("Illegal program type %s", programType));
     }
