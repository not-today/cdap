--- conflicted
+++ resolved
@@ -26,15 +26,11 @@
 import co.cask.cdap.internal.app.runtime.ProgramRunnerFactory;
 import co.cask.cdap.internal.app.runtime.batch.MapReduceProgramController;
 import com.google.common.base.Preconditions;
-<<<<<<< HEAD
-=======
 import com.google.common.collect.Maps;
 import org.apache.hadoop.mapreduce.Counter;
 import org.apache.hadoop.mapreduce.CounterGroup;
 import org.apache.hadoop.mapreduce.Counters;
 import org.apache.hadoop.mapreduce.Job;
-import org.apache.twill.api.RunId;
->>>>>>> ca4e23f0
 
 import java.util.HashMap;
 import java.util.Map;
@@ -45,14 +41,8 @@
 final class MapReduceProgramWorkflowRunner extends AbstractProgramWorkflowRunner {
 
   MapReduceProgramWorkflowRunner(WorkflowSpecification workflowSpec, ProgramRunnerFactory programRunnerFactory,
-<<<<<<< HEAD
-                                 Program workflowProgram, ProgramOptions workflowProgramOptions) {
-    super(workflowProgram, workflowProgramOptions, programRunnerFactory, workflowSpec);
-=======
-                                 Program workflowProgram, RunId runId, ProgramOptions workflowProgramOptions,
-                                 WorkflowToken token) {
-    super(runId, workflowProgram, programRunnerFactory, workflowSpec, workflowProgramOptions, token);
->>>>>>> ca4e23f0
+                                 Program workflowProgram, ProgramOptions workflowProgramOptions, WorkflowToken token) {
+    super(workflowProgram, workflowProgramOptions, programRunnerFactory, workflowSpec, token);
   }
 
   /**
