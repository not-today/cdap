--- conflicted
+++ resolved
@@ -36,6 +36,7 @@
 import org.slf4j.Logger;
 import org.slf4j.LoggerFactory;
 
+import java.io.File;
 import java.util.List;
 import java.util.Map;
 
@@ -56,11 +57,7 @@
   @Override
   protected ProgramController launch(Program program, ProgramOptions options,
                                      Map<String, LocalizeResource> localizeResources,
-<<<<<<< HEAD
-                                     ApplicationLauncher launcher) {
-=======
                                      File tempDir, final ApplicationLauncher launcher) {
->>>>>>> 003fb929
     // Extract and verify parameters
     ApplicationSpecification appSpec = program.getApplicationSpecification();
     Preconditions.checkNotNull(appSpec, "Missing application specification.");
@@ -74,22 +71,6 @@
 
     List<String> extraClassPaths = MapReduceContainerHelper.localizeFramework(hConf, localizeResources);
 
-<<<<<<< HEAD
-=======
-    // TODO(CDAP-3119): Hack for TWILL-144. Need to remove
-    if (MapReduceContainerHelper.getFrameworkURI(hConf) != null) {
-      try {
-        File launcherFile = File.createTempFile("launcher", ".jar", tempDir);
-        MapReduceContainerHelper.saveLauncher(hConf, launcherFile, extraClassPaths);
-        localizeResources.put("launcher.jar", new LocalizeResource(launcherFile));
-      } catch (Exception e) {
-        LOG.warn("Failed to create twill container launcher.jar for TWILL-144 hack. " +
-                   "Still proceed, but the run will likely fail", e);
-      }
-    }
-    // End Hack for TWILL-144
-
->>>>>>> 003fb929
     LOG.info("Launching MapReduce program: " + program.getName() + ":" + spec.getName());
     TwillController controller = launcher.launch(
       new MapReduceTwillApplication(program, spec, localizeResources, eventHandler),
