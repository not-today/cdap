#!/usr/bin/env bash

# Copyright © 2014-2015 Cask Data, Inc.
#
# Licensed under the Apache License, Version 2.0 (the "License"); you may not
# use this file except in compliance with the License. You may obtain a copy of
# the License at
#
# http://www.apache.org/licenses/LICENSE-2.0
#
# Unless required by applicable law or agreed to in writing, software
# distributed under the License is distributed on an "AS IS" BASIS, WITHOUT
# WARRANTIES OR CONDITIONS OF ANY KIND, either express or implied. See the
# License for the specific language governing permissions and limitations under
# the License.

# Source function library. used for "status" use case
if [ -f /etc/rc.d/init.d/functions ]; then
  PLATFORM="RHEL"
  source /etc/rc.d/init.d/functions
elif [ -f /lib/lsb/init-functions ] ; then
  PLATFORM="UBUNTU"
  source /lib/lsb/init-functions
else
  echo "Platform is unsupported."
  exit 1
fi

SVCNAME=${0##*/}

if [[ "${SVCNAME}" == "service" ]]; then
  echo "Create a soft link to this script as svc-<component>"
  echo "Example: ln -s service svc-<component>"
  exit 1
fi

# APP is shortened SVCNAME
APP=${SVCNAME##svc-}
export APP

# Determine symlink target (full path)
TARGET=$(readlink ${0}) # TODO: readlink isn't always available
if [[ $? -ne 0 ]]; then
  echo "Create a soft link to this script as svc-<component>"
  echo "Example: ln -s service svc-<component>"
  exit 1
fi

# Determine package name by applying regex to the target of the symlink being run
COMPONENT_HOME=${TARGET%/*/*}
COMPONENT_BIN="${COMPONENT_HOME}"/bin
PKGNAME=${COMPONENT_HOME##*/}
if [[ -z "${PKGNAME}" ]]; then
  echo "Create a soft link to this script as svc-<component>"
  echo "Example: ln -s service svc-<component>"
  exit 1
fi

# Set CDAP_HOME from COMPONENT_HOME if not set
CDAP_HOME="${CDAP_HOME:-${COMPONENT_HOME%/*}}"

# Default CDAP_CONF to /etc/cdap/conf (package default)
CDAP_CONF=${CDAP_CONF:-/etc/cdap/conf}

export CDAP_HOME CDAP_CONF COMPONENT_HOME

# Load variables/functions from COMPONENT_HOME
for i in bin/common-env.sh bin/common.sh conf/${APP}-env.sh; do
  test -f "${COMPONENT_HOME}"/${i} && source ${COMPONENT_HOME}/${i}
done

# Load user-modifiable configuration
test -f "${CDAP_CONF}"/cdap-env.sh && source "${CDAP_CONF}"/cdap-env.sh

logecho() {
  echo ${*} | tee -a ${loglog}
}

# Start a non-Java application with arguments in the background
_start_bin() {
  cdap_check_before_start || exit 1 # Error output is done in function
  cdap_create_pid_dir || die "Could not create PID dir: ${PID_DIR}"
  logecho "$(date) Starting ${APP} service on ${HOSTNAME}"
  ulimit -a >>${loglog} 2>&1
  nohup nice -n ${NICENESS} ${MAIN_CMD} ${MAIN_CMD_ARGS} </dev/null >>${loglog} 2>&1 &
  echo $! >${pid}
  kill -0 $(<${pid}) 2>/dev/null
  return $?
}

# Start a Java application from class name with arguments in the background
_start_java() {
  # Check and set classpath if in development environment. 
  cdap_check_and_set_classpath_for_dev_environment "${CDAP_HOME}"
  # Setup classpaths.
<<<<<<< HEAD
  cdap_set_classpath "${COMPONENT_HOME}" "${CDAP_CONF}"
  cdap_set_hive_classpath || exit 1
  # Setup Java
  cdap_set_java || exit 1
  # Add proper HBase compatibility to CLASSPATH
  cdap_set_hbase || exit 1
  cdap_check_before_start || exit 1
  cdap_create_pid_dir || die "Could not create PID dir: ${PID_DIR}"
=======
  set_classpath "${COMPONENT_HOME}" "${CDAP_CONF}"
  # Setup Java
  set_java || exit 1
  if [ "${PKGNAME}" == "master" ]; then
    # Master requires setting hive classpath
    set_hive_classpath || exit 1
    # Add proper HBase compatibility to CLASSPATH
    set_hbase || exit 1
    # Master requires this local directory
    check_or_create_master_local_dir || die "Could not create Master local directory"
  fi
  check_before_start || exit 1
  create_pid_dir || die "Could not create PID dir: ${PID_DIR}"
>>>>>>> 790ef79a
  logecho "$(date) Starting Java ${APP} service on ${HOSTNAME}"
  "${JAVA}" -version 2>>${loglog}
  ulimit -a >>${loglog}
  echo "CLASSPATH=${CLASSPATH}" >>${loglog}
  # Start our JVM
  local __defines="-Dcdap.service=${APP} ${JAVA_HEAPMAX} -Duser.dir=${LOCAL_DIR}"
  __defines+=" -Dexplore.conf.files=${EXPLORE_CONF_FILES} -Dexplore.classpath=${EXPLORE_CLASSPATH}"
  __defines+=" ${OPTS}"
  nohup nice -n ${NICENESS} "${JAVA}" ${__defines} -cp ${CLASSPATH} ${MAIN_CLASS} ${MAIN_CLASS_ARGS} ${@} </dev/null >>${loglog} 2>&1 &
  echo $! >${pid}
  # Now, wait for JVM spinup
  sleep 2
  kill -0 $(<${pid}) >/dev/null 2>&1
  return $?
}

start() {
  if [ ${MAIN_CMD} ]; then
    _start_bin || die "Failed to start ${APP} service"
  elif [ ${MAIN_CLASS} ]; then
    _start_java || die "Failed to start Java ${APP} service"
  else
    die "Neither MAIN_CLASS or MAIN_CMD are set.  Please set one in ${CDAP_CONF}/cdap-env.sh"
  fi
}

stop() {
  if [ -f ${pid} ]; then
    pidToKill=$(<${pid})
    # kill -0 == see if the PID exists
    if kill -0 ${pidToKill} > /dev/null 2>&1; then
      echo -n "Stopping ${APP}"
      echo "$(date) Stopping ${APP}" >>${loglog}
      kill ${pidToKill} > /dev/null 2>&1
      # TODO: infinite loops are bad, mm'kay?
      while kill -0 ${pidToKill} > /dev/null 2>&1; do
        echo -n "."
        sleep 1
      done
      echo
    else
      retval=$?
      echo "Nothing to stop because kill -0 of pid ${pidToKill} failed with status ${retval}"
    fi
    rm -f $pid
  else
    echo "Nothing to stop because no pid file ${pid}"
  fi
}

restart() {
  stop
  start
}

_status() {
  case ${PLATFORM} in
    RHEL)
      rh_status > /dev/null 2>&1
      retval=$?
    ;;
    UBUNTU)
      ub_status > /dev/null 2>&1
      retval=$?
    ;;
  esac
  return ${retval}
}

rh_status() {
  echo "Checking status"
  # call sourced status function
  status -p ${pid}
}

ub_status() {
  echo "Checking status"
  # call sourced status function
  status_of_proc -p ${pid} ${0} ${APP}
}

# Executes a specific class' main method with the classpath and environment setup
run() {
  MAIN_CLASS=${1}
  shift
  if [ -z "${MAIN_CLASS}" ]; then
    echo "Error: No classname given!"
    die "Usage: ${0} run <fully qualified classname> [arguments]"
  fi

  # TODO: why can't we use _start_java and pass arguments?

  # Check and set classpath if in development environment. 
  cdap_check_and_set_classpath_for_dev_environment "${CDAP_HOME}"
  # Setup classpaths.
  cdap_set_classpath "${COMPONENT_HOME}" "${CDAP_CONF}"
  cdap_set_hive_classpath || exit 1
  # Setup Java
  cdap_set_java || exit 1
  # Add proper HBase compatibility to CLASSPATH
  cdap_set_hbase || exit 1
  # Master requires this local directory
  if [ "${PKGNAME}" == "master" ]; then
    cdap_check_or_create_master_local_dir || die "Could not create Master local directory"
  fi

  if [ ${#@} -ne 0 ]; then
    echo "Running class ${MAIN_CLASS} with arguments: ${@}"
  else
    echo "Running class ${MAIN_CLASS}"
  fi
  "${JAVA}" "${JAVA_HEAPMAX}" -Dhive.classpath=${HIVE_CLASSPATH} -Duser.dir=${LOCAL_DIR} ${OPTS} -cp ${CLASSPATH} ${MAIN_CLASS} ${@}
}

case ${1} in
  start|stop|restart) ${1} ;;
  status) _status && echo "CDAP ${APP} ($(<${pid})) is running" ;;
  condrestart) _status && restart ;;  
  run) shift; run ${@} ;;
  classpath)
    cdap_set_classpath "${COMPONENT_HOME}" "${CDAP_CONF}"
    cdap_set_java || exit 1
    cdap_set_hbase || exit 1
    echo "${CLASSPATH}"
  ;;

  *) die "Usage: $0 {start|stop|restart|status|condrestart|run}" ;;
esac
exit $? <|MERGE_RESOLUTION|>--- conflicted
+++ resolved
@@ -93,30 +93,19 @@
   # Check and set classpath if in development environment. 
   cdap_check_and_set_classpath_for_dev_environment "${CDAP_HOME}"
   # Setup classpaths.
-<<<<<<< HEAD
   cdap_set_classpath "${COMPONENT_HOME}" "${CDAP_CONF}"
-  cdap_set_hive_classpath || exit 1
   # Setup Java
   cdap_set_java || exit 1
-  # Add proper HBase compatibility to CLASSPATH
-  cdap_set_hbase || exit 1
+  if [ "${PKGNAME}" == "master" ]; then
+    # Master requires setting hive classpath
+    cdap_set_hive_classpath || exit 1
+    # Add proper HBase compatibility to CLASSPATH
+    cdap_set_hbase || exit 1
+    # Master requires this local directory
+    cdap_check_or_create_master_local_dir || die "Could not create Master local directory"
+  fi
   cdap_check_before_start || exit 1
   cdap_create_pid_dir || die "Could not create PID dir: ${PID_DIR}"
-=======
-  set_classpath "${COMPONENT_HOME}" "${CDAP_CONF}"
-  # Setup Java
-  set_java || exit 1
-  if [ "${PKGNAME}" == "master" ]; then
-    # Master requires setting hive classpath
-    set_hive_classpath || exit 1
-    # Add proper HBase compatibility to CLASSPATH
-    set_hbase || exit 1
-    # Master requires this local directory
-    check_or_create_master_local_dir || die "Could not create Master local directory"
-  fi
-  check_before_start || exit 1
-  create_pid_dir || die "Could not create PID dir: ${PID_DIR}"
->>>>>>> 790ef79a
   logecho "$(date) Starting Java ${APP} service on ${HOSTNAME}"
   "${JAVA}" -version 2>>${loglog}
   ulimit -a >>${loglog}
