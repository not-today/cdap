--- conflicted
+++ resolved
@@ -239,51 +239,31 @@
 
   @Override
   public com.continuuity.data2.transaction.Transaction start() throws OperationException {
-<<<<<<< HEAD
-    return null;
-=======
     long wp = tx.incrementAndGet();
     // NOTE: -1 here is because we have logic that uses (readpointer + 1) as a "exclusive stop key" in some datasets
     return new com.continuuity.data2.transaction.Transaction(Long.MAX_VALUE - 1, wp, new long[]{});
->>>>>>> 08f3cac2
   }
 
   @Override
   public com.continuuity.data2.transaction.Transaction start(Integer timeout) throws OperationException {
-<<<<<<< HEAD
-    return null;
-=======
     long wp = tx.incrementAndGet();
     return new com.continuuity.data2.transaction.Transaction(Long.MAX_VALUE - 1, wp, new long[]{});
->>>>>>> 08f3cac2
   }
 
   @Override
   public boolean canCommit(com.continuuity.data2.transaction.Transaction tx, Collection<byte[]> changeIds)
     throws OperationException {
-<<<<<<< HEAD
-    return false;
-=======
     return true;
->>>>>>> 08f3cac2
   }
 
   @Override
   public boolean commit(com.continuuity.data2.transaction.Transaction tx) throws OperationException {
-<<<<<<< HEAD
-    return false;
-=======
     return true;
->>>>>>> 08f3cac2
   }
 
   @Override
   public boolean abort(com.continuuity.data2.transaction.Transaction tx) throws OperationException {
-<<<<<<< HEAD
-    return false;
-=======
     return true;
->>>>>>> 08f3cac2
   }
 
   @Override
