--- conflicted
+++ resolved
@@ -26,12 +26,6 @@
 import com.continuuity.data2.dataset.lib.table.BufferingOcTableClient;
 import com.continuuity.data2.dataset.lib.table.hbase.HBaseOcTableClient;
 import com.continuuity.data2.dataset2.lib.table.BufferingOrederedTableTest;
-<<<<<<< HEAD
-import com.continuuity.data2.transaction.Transaction;
-import com.continuuity.data2.transaction.TxConstants;
-import com.continuuity.data2.transaction.inmemory.DetachedTxSystemClient;
-=======
->>>>>>> 8a1686c6
 import com.continuuity.data2.util.hbase.HBaseTableUtil;
 import com.continuuity.data2.util.hbase.HBaseTableUtilFactory;
 import com.continuuity.tephra.Transaction;
@@ -60,11 +54,7 @@
  *
  */
 @Category(SlowTests.class)
-<<<<<<< HEAD
 public class HBaseOrderedTableTest extends BufferingOrederedTableTest<BufferingOcTableClient> {
-=======
-public class HBaseOrderedTableTest extends BufferingOrederedTableTest<HBaseOrderedTable> {
->>>>>>> 8a1686c6
   private static final Logger LOG = LoggerFactory.getLogger(HBaseOrderedTableTest.class);
 
   @ClassRule
@@ -141,13 +131,9 @@
     // test a table with no TTL
     DatasetProperties props2 = DatasetProperties.builder().add(TxConstants.PROPERTY_TTL, String.valueOf(-1)).build();
     getAdmin("nottl", props2).create();
-<<<<<<< HEAD
     HBaseOcTableClient table2 = new HBaseOcTableClient("nottl",
                                                      com.continuuity.data2.dataset.lib.table.ConflictDetection.ROW, -1,
                                                      testHBase.getConfiguration());
-=======
-    HBaseOrderedTable table2 = new HBaseOrderedTable("nottl", testHBase.getConfiguration(), ConflictDetection.ROW, -1);
->>>>>>> 8a1686c6
 
     tx = txSystemClient.startShort();
     table2.startTx(tx);
