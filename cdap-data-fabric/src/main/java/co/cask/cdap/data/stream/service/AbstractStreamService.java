/*
 * Copyright © 2015 Cask Data, Inc.
 *
 * Licensed under the Apache License, Version 2.0 (the "License"); you may not
 * use this file except in compliance with the License. You may obtain a copy of
 * the License at
 *
 * http://www.apache.org/licenses/LICENSE-2.0
 *
 * Unless required by applicable law or agreed to in writing, software
 * distributed under the License is distributed on an "AS IS" BASIS, WITHOUT
 * WARRANTIES OR CONDITIONS OF ANY KIND, either express or implied. See the
 * License for the specific language governing permissions and limitations under
 * the License.
 */

package co.cask.cdap.data.stream.service;

import co.cask.cdap.common.conf.Constants;
import co.cask.cdap.data.stream.StreamCoordinatorClient;
import co.cask.cdap.notifications.feeds.NotificationFeed;
import co.cask.cdap.notifications.feeds.NotificationFeedException;
import co.cask.cdap.notifications.feeds.NotificationFeedManager;
import com.google.common.util.concurrent.AbstractIdleService;
import com.google.common.util.concurrent.Service;

/**
 * Stream service meant to run in an HTTP service.
 */
public abstract class AbstractStreamService extends AbstractIdleService implements StreamService {

  private final StreamCoordinatorClient streamCoordinatorClient;
  private final StreamFileJanitorService janitorService;
<<<<<<< HEAD
  private final StreamWriterSizeManager sizeManager;
  private final NotificationFeedManager feedManager;
=======
>>>>>>> 6b5430fb

  /**
   * Children classes should implement this method to add logic to the start of this {@link Service}.
   *
   * @throws Exception in case of any error while initializing
   */
  protected abstract void initialize() throws Exception;

  /**
   * Children classes should implement this method to add logic to the shutdown of this {@link Service}.
   *
   * @throws Exception in case of any error while shutting down
   */
  protected abstract void doShutdown() throws Exception;

  protected AbstractStreamService(StreamCoordinatorClient streamCoordinatorClient,
<<<<<<< HEAD
                                  StreamFileJanitorService janitorService,
                                  StreamWriterSizeManager sizeManager,
                                  NotificationFeedManager feedManager) {
    this.streamCoordinatorClient = streamCoordinatorClient;
    this.janitorService = janitorService;
    this.sizeManager = sizeManager;
    this.feedManager = feedManager;
=======
                                  StreamFileJanitorService janitorService) {
    this.streamCoordinatorClient = streamCoordinatorClient;
    this.janitorService = janitorService;
>>>>>>> 6b5430fb
  }

  @Override
  protected final void startUp() throws Exception {
    createHeartbeatsFeed();

    streamCoordinatorClient.startAndWait();
    janitorService.startAndWait();
<<<<<<< HEAD
    sizeManager.startAndWait();
    sizeManager.initialize();

=======
>>>>>>> 6b5430fb
    initialize();
  }

  @Override
  protected final void shutDown() throws Exception {
    doShutdown();
    janitorService.stopAndWait();
    streamCoordinatorClient.stopAndWait();
  }

  /**
   * Create Notification feed for stream's heartbeats, if it does not already exist.
   */
  private void createHeartbeatsFeed() throws NotificationFeedException {
    // TODO worry about namespaces here. Should we create one heartbeat feed per namespace?
    NotificationFeed streamHeartbeatsFeed = new NotificationFeed.Builder()
      .setNamespace("default")
      .setCategory(Constants.Notification.Stream.STREAM_HEARTBEAT_FEED_CATEGORY)
      .setName(Constants.Notification.Stream.STREAM_HEARTBEAT_FEED_NAME)
      .setDescription("Streams heartbeats feed.")
      .build();

    try {
      feedManager.getFeed(streamHeartbeatsFeed);
    } catch (NotificationFeedException e) {
      feedManager.createFeed(streamHeartbeatsFeed);
    }
  }
}<|MERGE_RESOLUTION|>--- conflicted
+++ resolved
@@ -31,11 +31,7 @@
 
   private final StreamCoordinatorClient streamCoordinatorClient;
   private final StreamFileJanitorService janitorService;
-<<<<<<< HEAD
-  private final StreamWriterSizeManager sizeManager;
   private final NotificationFeedManager feedManager;
-=======
->>>>>>> 6b5430fb
 
   /**
    * Children classes should implement this method to add logic to the start of this {@link Service}.
@@ -52,33 +48,18 @@
   protected abstract void doShutdown() throws Exception;
 
   protected AbstractStreamService(StreamCoordinatorClient streamCoordinatorClient,
-<<<<<<< HEAD
                                   StreamFileJanitorService janitorService,
-                                  StreamWriterSizeManager sizeManager,
                                   NotificationFeedManager feedManager) {
     this.streamCoordinatorClient = streamCoordinatorClient;
     this.janitorService = janitorService;
-    this.sizeManager = sizeManager;
     this.feedManager = feedManager;
-=======
-                                  StreamFileJanitorService janitorService) {
-    this.streamCoordinatorClient = streamCoordinatorClient;
-    this.janitorService = janitorService;
->>>>>>> 6b5430fb
   }
 
   @Override
   protected final void startUp() throws Exception {
     createHeartbeatsFeed();
-
     streamCoordinatorClient.startAndWait();
     janitorService.startAndWait();
-<<<<<<< HEAD
-    sizeManager.startAndWait();
-    sizeManager.initialize();
-
-=======
->>>>>>> 6b5430fb
     initialize();
   }
 
@@ -95,7 +76,7 @@
   private void createHeartbeatsFeed() throws NotificationFeedException {
     // TODO worry about namespaces here. Should we create one heartbeat feed per namespace?
     NotificationFeed streamHeartbeatsFeed = new NotificationFeed.Builder()
-      .setNamespace("default")
+      .setNamespace(Constants.DEFAULT_NAMESPACE)
       .setCategory(Constants.Notification.Stream.STREAM_HEARTBEAT_FEED_CATEGORY)
       .setName(Constants.Notification.Stream.STREAM_HEARTBEAT_FEED_NAME)
       .setDescription("Streams heartbeats feed.")
