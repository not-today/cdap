/*
 * Copyright © 2014-2015 Cask Data, Inc.
 *
 * Licensed under the Apache License, Version 2.0 (the "License"); you may not
 * use this file except in compliance with the License. You may obtain a copy of
 * the License at
 *
 * http://www.apache.org/licenses/LICENSE-2.0
 *
 * Unless required by applicable law or agreed to in writing, software
 * distributed under the License is distributed on an "AS IS" BASIS, WITHOUT
 * WARRANTIES OR CONDITIONS OF ANY KIND, either express or implied. See the
 * License for the specific language governing permissions and limitations under
 * the License.
 */

package co.cask.cdap.data2.datafabric.dataset.service;

import co.cask.cdap.api.metrics.MetricsCollectionService;
import co.cask.cdap.common.conf.CConfiguration;
import co.cask.cdap.common.conf.Constants;
import co.cask.cdap.common.discovery.ResolvingDiscoverable;
import co.cask.cdap.common.http.CommonNettyHttpServiceBuilder;
import co.cask.cdap.common.metrics.MetricsReporterHook;
import co.cask.cdap.common.namespace.NamespacedLocationFactory;
import co.cask.cdap.data2.datafabric.dataset.instance.DatasetInstanceManager;
import co.cask.cdap.data2.datafabric.dataset.service.executor.DatasetOpExecutor;
import co.cask.cdap.data2.datafabric.dataset.service.mds.MDSDatasetsRegistry;
import co.cask.cdap.data2.datafabric.dataset.type.DatasetTypeManager;
import co.cask.cdap.data2.metrics.DatasetMetricsReporter;
import co.cask.cdap.data2.registry.UsageRegistry;
import co.cask.cdap.explore.client.ExploreFacade;
import co.cask.http.NettyHttpService;
import com.google.common.base.Objects;
import com.google.common.collect.ImmutableList;
import com.google.common.collect.Iterables;
import com.google.common.util.concurrent.AbstractExecutionThreadService;
import com.google.common.util.concurrent.MoreExecutors;
import com.google.common.util.concurrent.SettableFuture;
import com.google.inject.Inject;
import org.apache.twill.common.Cancellable;
import org.apache.twill.discovery.Discoverable;
import org.apache.twill.discovery.DiscoveryService;
import org.apache.twill.discovery.DiscoveryServiceClient;
import org.apache.twill.discovery.ServiceDiscovered;
import org.slf4j.Logger;
import org.slf4j.LoggerFactory;

import java.net.InetSocketAddress;
import java.util.Set;
import java.util.concurrent.ExecutionException;
import java.util.concurrent.TimeUnit;
import java.util.concurrent.TimeoutException;

/**
 * DatasetService implemented using the common http netty framework.
 */
public class DatasetService extends AbstractExecutionThreadService {
  private static final Logger LOG = LoggerFactory.getLogger(DatasetService.class);

  private final NettyHttpService httpService;
  private final DiscoveryService discoveryService;
  private final DiscoveryServiceClient discoveryServiceClient;
  private final DatasetOpExecutor opExecutorClient;
  private final Set<DatasetMetricsReporter> metricReporters;
  private Cancellable cancelDiscovery;

  private final DatasetTypeManager typeManager;
  private final MDSDatasetsRegistry mdsDatasets;

  private Cancellable opExecutorServiceWatch;
  private SettableFuture<ServiceDiscovered> opExecutorDiscovered;
  private volatile boolean stopping = false;

  @Inject
  public DatasetService(CConfiguration cConf,
                        NamespacedLocationFactory namespacedLocationFactory,
                        DiscoveryService discoveryService,
                        DiscoveryServiceClient discoveryServiceClient,
                        DatasetTypeManager typeManager,
                        MetricsCollectionService metricsCollectionService,
                        DatasetOpExecutor opExecutorClient,
                        MDSDatasetsRegistry mdsDatasets,
                        Set<DatasetMetricsReporter> metricReporters,
<<<<<<< HEAD
                        UnderlyingSystemNamespaceAdmin underlyingSystemNamespaceAdmin,
                        DatasetInstanceService datasetInstanceService) throws Exception {
=======
                        StorageProviderNamespaceAdmin storageProviderNamespaceAdmin,
                        UsageRegistry usageRegistry) throws Exception {
>>>>>>> 7c27cc35

    this.typeManager = typeManager;
    DatasetTypeHandler datasetTypeHandler = new DatasetTypeHandler(typeManager, cConf, namespacedLocationFactory);
    DatasetInstanceHandler datasetInstanceHandler = new DatasetInstanceHandler(datasetInstanceService);
    UnderlyingSystemNamespaceHandler underlyingSystemNamespaceHandler =
      new UnderlyingSystemNamespaceHandler(storageProviderNamespaceAdmin);
    NettyHttpService.Builder builder = new CommonNettyHttpServiceBuilder(cConf);
    builder.addHttpHandlers(ImmutableList.of(datasetTypeHandler,
                                             datasetInstanceHandler,
                                             underlyingSystemNamespaceHandler));

    builder.setHandlerHooks(ImmutableList.of(new MetricsReporterHook(metricsCollectionService,
                                                                     Constants.Service.DATASET_MANAGER)));

    builder.setHost(cConf.get(Constants.Dataset.Manager.ADDRESS));

    builder.setConnectionBacklog(cConf.getInt(Constants.Dataset.Manager.BACKLOG_CONNECTIONS,
                                              Constants.Dataset.Manager.DEFAULT_BACKLOG));
    builder.setExecThreadPoolSize(cConf.getInt(Constants.Dataset.Manager.EXEC_THREADS,
                                               Constants.Dataset.Manager.DEFAULT_EXEC_THREADS));
    builder.setBossThreadPoolSize(cConf.getInt(Constants.Dataset.Manager.BOSS_THREADS,
                                               Constants.Dataset.Manager.DEFAULT_BOSS_THREADS));
    builder.setWorkerThreadPoolSize(cConf.getInt(Constants.Dataset.Manager.WORKER_THREADS,
                                                 Constants.Dataset.Manager.DEFAULT_WORKER_THREADS));

    this.httpService = builder.build();
    this.discoveryService = discoveryService;
    this.discoveryServiceClient = discoveryServiceClient;
    this.opExecutorClient = opExecutorClient;
    this.mdsDatasets = mdsDatasets;
    this.metricReporters = metricReporters;
  }

  @Override
  protected void startUp() throws Exception {
    LOG.info("Starting DatasetService...");

    mdsDatasets.startAndWait();
    typeManager.startAndWait();
    opExecutorClient.startAndWait();
    httpService.startAndWait();

    // setting watch for ops executor service that we need to be running to operate correctly
    ServiceDiscovered discover = discoveryServiceClient.discover(Constants.Service.DATASET_EXECUTOR);
    opExecutorDiscovered = SettableFuture.create();
    opExecutorServiceWatch = discover.watchChanges(
      new ServiceDiscovered.ChangeListener() {
        @Override
        public void onChange(ServiceDiscovered serviceDiscovered) {
          if (!Iterables.isEmpty(serviceDiscovered)) {
            LOG.info("Discovered {} service", Constants.Service.DATASET_EXECUTOR);
            opExecutorDiscovered.set(serviceDiscovered);
          }
        }
      }, MoreExecutors.sameThreadExecutor());

    for (DatasetMetricsReporter metricsReporter : metricReporters) {
      metricsReporter.start();
    }
  }

  @Override
  protected String getServiceName() {
    return "DatasetService";
  }

  @Override
  protected void run() throws Exception {
    waitForOpExecutorToStart();

    LOG.info("Announcing DatasetService for discovery...");
    // Register the service
    cancelDiscovery = discoveryService.register(ResolvingDiscoverable.of(new Discoverable() {
      @Override
      public String getName() {
        return Constants.Service.DATASET_MANAGER;
      }

      @Override
      public InetSocketAddress getSocketAddress() {
        return httpService.getBindAddress();
      }
    }));

    LOG.info("DatasetService started successfully on {}", httpService.getBindAddress());
    while (isRunning()) {
      try {
        TimeUnit.SECONDS.sleep(1);
      } catch (InterruptedException e) {
        // It's triggered by stop
        Thread.currentThread().interrupt();
        break;
      }
    }
  }

  private void waitForOpExecutorToStart() throws Exception {
    LOG.info("Waiting for {} service to be discoverable", Constants.Service.DATASET_EXECUTOR);
    while (!stopping) {
      try {
        opExecutorDiscovered.get(1, TimeUnit.SECONDS);
        opExecutorServiceWatch.cancel();
        break;
      } catch (TimeoutException e) {
        // re-try
      } catch (InterruptedException e) {
        LOG.warn("Got interrupted while waiting for service {}", Constants.Service.DATASET_EXECUTOR);
        Thread.currentThread().interrupt();
        opExecutorServiceWatch.cancel();
        break;
      } catch (ExecutionException e) {
        LOG.error("Error during discovering service {}, DatasetService start failed",
                  Constants.Service.DATASET_EXECUTOR);
        opExecutorServiceWatch.cancel();
        throw e;
      }
    }
  }

  @Override
  protected void triggerShutdown() {
    stopping = true;
    super.triggerShutdown();
  }

  @Override
  protected void shutDown() throws Exception {
    LOG.info("Stopping DatasetService...");

    for (DatasetMetricsReporter metricsReporter : metricReporters) {
      metricsReporter.stop();
    }

    if (opExecutorServiceWatch != null) {
      opExecutorServiceWatch.cancel();
    }

    mdsDatasets.shutDown();

    typeManager.stopAndWait();

    if (cancelDiscovery != null) {
      cancelDiscovery.cancel();
    }

    // Wait for a few seconds for requests to stop
    try {
      TimeUnit.SECONDS.sleep(3);
    } catch (InterruptedException e) {
      LOG.error("Interrupted while waiting...", e);
    }

    httpService.stopAndWait();
    opExecutorClient.stopAndWait();
  }

  @Override
  public String toString() {
    return Objects.toStringHelper(this)
      .add("bindAddress", httpService.getBindAddress())
      .toString();
  }
}<|MERGE_RESOLUTION|>--- conflicted
+++ resolved
@@ -23,13 +23,11 @@
 import co.cask.cdap.common.http.CommonNettyHttpServiceBuilder;
 import co.cask.cdap.common.metrics.MetricsReporterHook;
 import co.cask.cdap.common.namespace.NamespacedLocationFactory;
-import co.cask.cdap.data2.datafabric.dataset.instance.DatasetInstanceManager;
 import co.cask.cdap.data2.datafabric.dataset.service.executor.DatasetOpExecutor;
 import co.cask.cdap.data2.datafabric.dataset.service.mds.MDSDatasetsRegistry;
 import co.cask.cdap.data2.datafabric.dataset.type.DatasetTypeManager;
 import co.cask.cdap.data2.metrics.DatasetMetricsReporter;
 import co.cask.cdap.data2.registry.UsageRegistry;
-import co.cask.cdap.explore.client.ExploreFacade;
 import co.cask.http.NettyHttpService;
 import com.google.common.base.Objects;
 import com.google.common.collect.ImmutableList;
@@ -82,13 +80,8 @@
                         DatasetOpExecutor opExecutorClient,
                         MDSDatasetsRegistry mdsDatasets,
                         Set<DatasetMetricsReporter> metricReporters,
-<<<<<<< HEAD
-                        UnderlyingSystemNamespaceAdmin underlyingSystemNamespaceAdmin,
-                        DatasetInstanceService datasetInstanceService) throws Exception {
-=======
-                        StorageProviderNamespaceAdmin storageProviderNamespaceAdmin,
-                        UsageRegistry usageRegistry) throws Exception {
->>>>>>> 7c27cc35
+                        DatasetInstanceService datasetInstanceService,
+                        StorageProviderNamespaceAdmin storageProviderNamespaceAdmin) throws Exception {
 
     this.typeManager = typeManager;
     DatasetTypeHandler datasetTypeHandler = new DatasetTypeHandler(typeManager, cConf, namespacedLocationFactory);
