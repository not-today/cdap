--- conflicted
+++ resolved
@@ -60,13 +60,8 @@
                                                                        serviceHandlers))
                                      .noLocalFiles();
     for (ServiceWorker worker : configurer.getWorkers()) {
-<<<<<<< HEAD
-      ServiceWorkerTwillRunnable runnable = new ServiceWorkerTwillRunnable(worker, datasets);
-      runnableSetter = runnableSetter.add(runnable).noLocalFiles();
-=======
-      TwillRunnable runnable = new ServiceWorkerTwillRunnable(worker);
+      TwillRunnable runnable = new ServiceWorkerTwillRunnable(worker, datasets);
       runnableSetter = runnableSetter.add(runnable, worker.configure().getResourceSpecification()).noLocalFiles();
->>>>>>> 24ddf7c1
     }
     return runnableSetter.anyOrder().build();
   }
