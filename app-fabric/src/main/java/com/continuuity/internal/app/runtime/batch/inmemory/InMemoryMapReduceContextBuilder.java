--- conflicted
+++ resolved
@@ -12,11 +12,8 @@
 import com.continuuity.data.runtime.DataFabricLevelDBModule;
 import com.continuuity.data.runtime.DataFabricModules;
 import com.continuuity.internal.app.runtime.batch.AbstractMapReduceContextBuilder;
-<<<<<<< HEAD
+import com.continuuity.logging.runtime.LoggingModules;
 import com.continuuity.metrics.guice.MetricsClientRuntimeModule;
-=======
-import com.continuuity.logging.runtime.LoggingModules;
->>>>>>> a870c243
 import com.continuuity.runtime.MetadataModules;
 import com.continuuity.weave.filesystem.LocationFactory;
 import com.google.common.collect.ImmutableList;
@@ -70,11 +67,8 @@
       new ProgramRunnerRuntimeModule().getInMemoryModules(),
       new DataFabricModules().getInMemoryModules(),
       new MetadataModules().getInMemoryModules(),
-<<<<<<< HEAD
       new MetricsClientRuntimeModule().getNoopModules(),
-=======
       new LoggingModules().getInMemoryModules(),
->>>>>>> a870c243
       // Every mr task talks to datastore directly bypassing oracle
       NoOracleOpexModule.INSTANCE
     );
@@ -93,11 +87,8 @@
       Constants.InMemoryPersistenceType.LEVELDB == persistenceType ?
         new DataFabricLevelDBModule(cConf) : new DataFabricModules().getSingleNodeModules(),
       new MetadataModules().getSingleNodeModules(),
-<<<<<<< HEAD
       new MetricsClientRuntimeModule().getNoopModules(),
-=======
       new LoggingModules().getSingleNodeModules(),
->>>>>>> a870c243
       // Every mr task talks to datastore directly bypassing oracle
       NoOracleOpexModule.INSTANCE
     );
