--- conflicted
+++ resolved
@@ -72,7 +72,7 @@
 
   private static int MAX_THREAD_POOL_SIZE = 50;
 
-<<<<<<< HEAD
+
   /**
    * Connection string to connect to database.
    */
@@ -89,9 +89,6 @@
   @Inject
   private LogReader logReader;
   private final String logPattern;
-=======
-  private LogCollector collector;
->>>>>>> a1a137d5
 
   // Thread pool of size max MAX_THREAD_POOL_SIZE.
   // 60 seconds wait time before killing idle threads.
@@ -134,18 +131,10 @@
       jdbcDataSource.setUrl(connectionUrl);
       poolManager = new DBConnectionPoolManager(jdbcDataSource, 1000);
     }
-<<<<<<< HEAD
+
     DBUtils.createMetricsTables(getConnection(), this.type);
 
     this.logPattern = configuration.get(LoggingConfiguration.LOG_PATTERN, LoggingConfiguration.DEFAULT_LOG_PATTERN);
-=======
-    DBUtils.createMetricsTables(getConnection(), type);
-    // It seems like not a good idea to pass hadoop config that way.
-    // But using log collector here is bad anyways: overlord should not use logCollector
-    // as a library, but rather should talk to it thru remote API.
-    // This is going to be extracted anyways
-    collector = new LogCollector(configuration, new Configuration());
->>>>>>> a1a137d5
   }
 
   /**
@@ -199,7 +188,6 @@
     return getLogNext(accountId, applicationId, flowId, TEntityType.FLOW, "", 200).getLogEvents();
   }
 
-<<<<<<< HEAD
   @Override
   public TLogResult getLogNext(String accountId, String applicationId, String entityId, TEntityType entityType,
                                String positionHint, int maxEvents) throws MetricsServiceException, TException {
@@ -214,12 +202,6 @@
                       entityType, accountId, applicationId, entityId, positionHint),
         e);
       throw new MetricsServiceException(e.getMessage());
-=======
-    String logTag = String.format("%s:%s:%s", accountId, applicationId, flowId);
-
-    if (size < 0) {
-      size = 10 * 1024;
->>>>>>> a1a137d5
     }
   }
 
